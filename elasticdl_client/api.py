--- conflicted
+++ resolved
@@ -73,11 +73,8 @@
         BASE_IMAGE=args.base_image,
         EXTRA_PYPI_INDEX=args.extra_pypi_index,
         CLUSTER_SPEC_NAME=cluster_spec_name,
-<<<<<<< HEAD
-        CLUSTER_SPEC_PATH=ClusterSpecConfig.CLUSTER_SPEC_DIR
-=======
+        CLUSTER_SPEC_PATH=ClusterSpecConfig.CLUSTER_SPEC_DIR,
         MODEL_ZOO_PATH=args.model_zoo,
->>>>>>> c3c9e794
     )
 
     with open("./Dockerfile", mode="w") as f:
