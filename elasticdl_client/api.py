--- conflicted
+++ resolved
@@ -55,16 +55,16 @@
 {% if USE_LOCAL_PKG %}\
 COPY build/*.whl /
 RUN pip install /*.whl --extra-index-url={{ EXTRA_PYPI_INDEX }} && rm /*.whl
-{% else% }
+{% else %}
 RUN pip install elasticdl_preprocessing\
  --extra-index-url={{ EXTRA_PYPI_INDEX }}
 
 RUN pip install elasticdl --extra-index-url={{ EXTRA_PYPI_INDEX }}
+{% endif -%}
+
 RUN /bin/bash -c\
  'PYTHON_PKG_PATH=$(pip3 show elasticdl | grep "Location:" | cut -d " " -f2);\
  echo "PATH=${PYTHON_PKG_PATH}/elasticdl/go/bin:$PATH" >> /root/.bashrc'
-
-{% endif %}
 
 COPY {{MODEL_ZOO_PATH}} /model_zoo
 RUN pip install -r /model_zoo/requirements.txt\
@@ -79,11 +79,8 @@
         BASE_IMAGE=args.base_image,
         EXTRA_PYPI_INDEX=args.extra_pypi_index,
         CLUSTER_SPEC_NAME=cluster_spec_name,
-<<<<<<< HEAD
         USE_LOCAL_PKG=args.use_local_pkg,
-=======
         CLUSTER_SPEC_DIR=ClusterSpecConfig.CLUSTER_SPEC_DIR,
->>>>>>> cdc76280
         MODEL_ZOO_PATH=args.model_zoo,
     )
 
