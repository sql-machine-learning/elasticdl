language: minimal

dist: xenial

env:
  global:
    - MINIKUBE_WANTUPDATENOTIFICATION=false
    - MINIKUBE_WANTREPORTERRORPROMPT=false
    - MINIKUBE_HOME=$HOME
    - CHANGE_MINIKUBE_NONE_USER=true
    - KUBECONFIG=$HOME/.kube/config
    - K8S_VERSION=1.13.0
    - MINIKUBE_VERSION=0.35.0

addons:
  apt:
    packages:
      - docker-ce

install:
  - set -e
  - docker version
  - docker build --build-arg BUILD_ENV=no_data -t elasticdl:dev -f elasticdl/docker/Dockerfile .

stages:
  - precommit
  - unittest
  - integrationtest

jobs:
  include:
    - stage: precommit
      name: "Pre-commit Check"
      script:
        - docker run --rm -it -v $(pwd):/v -w /v elasticdl:dev bash -c "pre-commit run --files $(find elasticdl/python -name *.py -print0 | tr '\0' ' ')"
    - stage: unittest
      name: "Unit Tests"
      script:
<<<<<<< HEAD
        - docker run --rm -it -v $(pwd):/v -w / elasticdl:dev bash -c "make && K8S_TESTS=False pytest elasticdl/python/tests"
=======
        - docker run --rm -it -v $(pwd):/v -w /v elasticdl:dev bash -c "make && K8S_TESTS=False pytest elasticdl/python/tests"
    - stage: integrationtest
      name: "Integration Tests"
      script:
        - curl -Lo kubectl https://storage.googleapis.com/kubernetes-release/release/v$K8S_VERSION/bin/linux/amd64/kubectl && chmod +x kubectl && sudo mv kubectl /usr/local/bin/
        - curl -Lo minikube https://storage.googleapis.com/minikube/releases/v$MINIKUBE_VERSION/minikube-linux-amd64 && chmod +x minikube && sudo mv minikube /usr/local/bin/
        - mkdir -p $HOME/.kube $HOME/.minikube
        - touch $KUBECONFIG
        # Start minikube
        - sudo minikube start --vm-driver=none --kubernetes-version=v$K8S_VERSION
        - "sudo chown -R travis: /home/travis/.minikube/"
        - kubectl cluster-info
        # Run unit tests related to k8s
        - docker run --rm -it --net=host -v$HOME/.kube:/root/.kube -v/home/travis/.minikube/:/home/travis/.minikube/ -v $(pwd):/v -w /v elasticdl:dev bash -c "make && K8S_TESTS=True pytest elasticdl/python/tests/k8s*.py"
        # TODO: Add integration test with elasticdl-demo-minikube.yaml
>>>>>>> 7114e5f2
<|MERGE_RESOLUTION|>--- conflicted
+++ resolved
@@ -36,10 +36,7 @@
     - stage: unittest
       name: "Unit Tests"
       script:
-<<<<<<< HEAD
         - docker run --rm -it -v $(pwd):/v -w / elasticdl:dev bash -c "make && K8S_TESTS=False pytest elasticdl/python/tests"
-=======
-        - docker run --rm -it -v $(pwd):/v -w /v elasticdl:dev bash -c "make && K8S_TESTS=False pytest elasticdl/python/tests"
     - stage: integrationtest
       name: "Integration Tests"
       script:
@@ -53,5 +50,4 @@
         - kubectl cluster-info
         # Run unit tests related to k8s
         - docker run --rm -it --net=host -v$HOME/.kube:/root/.kube -v/home/travis/.minikube/:/home/travis/.minikube/ -v $(pwd):/v -w /v elasticdl:dev bash -c "make && K8S_TESTS=True pytest elasticdl/python/tests/k8s*.py"
-        # TODO: Add integration test with elasticdl-demo-minikube.yaml
->>>>>>> 7114e5f2
+        # TODO: Add integration test with elasticdl-demo-minikube.yaml