language: minimal

dist: bionic

addons:
  apt:
    packages:
      - docker-ce
      - python3-pip
      - python3-setuptools
      - clang-format

install:
  - docker version

stages:
  - precommit
  - tests

cache:
  directories:
    - $HOME/.keras/datasets
    # https://pre-commit.com/#travis-ci-example
    - $HOME/.cache
    # Cache $hOME/go, which bound mount to /root/go of dev container.
    - $HOME/go


jobs:
  include:
    - stage: test
      name: "Pre-commit and Tests"
      script:
        - set -e
<<<<<<< HEAD
        # Set up Kubernetes environment
        - bash scripts/travis/start_minikube.sh
        # Build Docker images.
        - if [[ -f $HOME/.cache/dev.tar.bz2 ]]; then cat $HOME/.cache/dev.tar.bz2 | bunzip2 | docker import - elasticdl:dev; fi
        - bash scripts/travis/build_images.sh
        - docker save elasticdl:dev | bzip2 > $HOME/.cache/dev.tar.bz2
=======
        # Build dev Docker images.
        - export BASE_IMAGE=tensorflow/tensorflow:2.1.0-py3
        # Travis CI VM runs Ubuntu Bionic with Docker 18.06 which doesn't
        # support docker pull --quiet.
        - docker pull "$BASE_IMAGE"
        - docker build --target dev -t elasticdl:dev
          -f elasticdl/docker/Dockerfile
          --build-arg BASE_IMAGE="$BASE_IMAGE" .
>>>>>>> a5ae8b38
        # Run pre-commit checks.
        - docker run --rm -it -v $TRAVIS_BUILD_DIR:/work -w /work
          -v $HOME/.cache:/root/.cache
          elasticdl:dev bash -c "scripts/pre-commit.sh"
        # Run a minikube cluster
        - bash scripts/travis/start_minikube.sh
        # Run unit tests not related to ODPS
        - docker run --rm -it --net=host
          -v $HOME/.cache:/root/.cache
          -v $HOME/.keras/datasets:/root/.keras/datasets
          -v $HOME/.kube:/root/.kube
          -v $HOME/.minikube:/home/$USER/.minikube
          -v $HOME/go:/root/go
          -v $PWD:/work -w /work
          elasticdl:dev bash -c "K8S_TESTS=True scripts/build_and_test.sh"
        # Report code coverage to https://codecov.io
        - bash <(curl -s https://codecov.io/bash)
        # Run unit tests related to ODPS (skipped for pull requests from forks)
        - |
          if [ "$ODPS_ACCESS_ID" == "" ] || [ "$ODPS_ACCESS_KEY" == "" ]; then
            echo "Skip ODPS related unit tests since either ODPS_ACCESS_ID " \
            "or ODPS_ACCESS_KEY is not set"
          else
            docker run --rm -it \
            -e MAXCOMPUTE_PROJECT=$MAXCOMPUTE_PROJECT \
            -e MAXCOMPUTE_AK=$ODPS_ACCESS_ID \
            -e MAXCOMPUTE_SK=$ODPS_ACCESS_KEY \
            -v $PWD:/elasticdl -w /elasticdl elasticdl:dev bash \
            -c "make -f elasticdl/Makefile && K8S_TESTS=False \
            pytest elasticdl/python/tests/*odps_* \
            elasticdl/python/tests/data_reader_test.py"
          fi
        # Run integration tests
        - kubectl apply -f elasticdl/manifests/elasticdl-rbac.yaml
        - docker build --target ci -t elasticdl:ci
          -f elasticdl/docker/Dockerfile.ci
          --build-arg BASE_IMAGE="$BASE_IMAGE" .
        - |
          JOB_TYPES=(
              odps
              train
              evaluate
              predict
          )
          for JOB_TYPE in "${JOB_TYPES[@]}"; do
              bash scripts/travis/run_job.sh $JOB_TYPE
          done

# Only build on this list of branches
branches:
  only:
    - develop
    - "/branch-\\d+\\.\\d+(\\.\\d+)?(-\\S*)?$/"

env:
  global:
  # Secure tokens for ODPS-related environment variables
    - secure: "kr79IltMhuW+pmmdP0KBMY87+iePGBGiaOUYTZhxx3zW3a1t2xK5wJnxJvrOwgB\
      ipqxLvIQnYUu20Lwfo0I2bwPRVvZAExb1vFBDQgzCaXEj+DHanE0XR1nivMzUcI3iHiBNRo5\
      GalAUuiCzc/8fTxwcd0az8uxbWgPsTGkE0b8Y4epmLfsBn87rfc/lq6zWV9Q/dogBtiSZSS+\
      bWR+U1/KopoY2hQE9hDVlZwlh/5gqbtWDOKDWE+pOnHJfHzfLzjrTb1qKgcUdA0FWU4+TyXw\
      U09qYG5YvXRDHb6tpryacQC99E2rLkVZSqhIaSxjGAxbIcpvi0osv0R2FfeRd1hpgtB1Ro+N\
      kZioW7dfZfhMxJm8Q0yVCmNx3D4HyZzGX/rO4estNZbX2+Zq522wakX7YCQ7TYWjWaJJNOOu\
      YJaFp8y80sa+kE4ecF/5ZPSFiL/pUqbmnLNLNgYIq//jVgsyvJyW5luYdmD5+oTXKYi67ofz\
      GqtY6y2nAJYHzkR2iVTwJ7CqxamkQ+3tPgoorApEc/I3DdLEIWrjTbHIfzQC/RpvdJukF3hj\
      IrrcF/CnHq//rumVjPkn05yX4LzO/H5q6Bdto/+o+RGfamdAfJD09nfQAw7lQZ4yzUdzhSIL\
      TvONSNkLygyvW1NUL353TXXCa36uQvFwguJiSwzS2eDM="
    - secure: "OHi/YUNWjG2NGRNPkTSULN7d7fJG4/uFGIpsSrh6MUl7zFIK39Qh1enCPeHmOKO\
      5Fo6HxiiqzN0TbGwxnx5gkptEYwLV0DgWrT6pugwvWBehDU5koJmaEDuqJ5EGLHhJ0fm0wES\
      Hzv9hlK+Pb9vTD6by8X40LAwgU1PdcS9W5hpzXJuM2cRoRp8kiOKv7vJZXhbdYCcSU2zpizh\
      Jgh6B6zpv5gI0rdgTPL8EDYCxUQg1RrNw27+Dti3kCD59FphlRnxMzC7OoANJdFHMDBmruQI\
      dq4/0UfPrFp7ZubwM3k+DFuZkRohyPeup8L0GYTwIt+PzuEC1+1rhIy7kxinwCn0jc/DK7hS\
      Eduxxr+CbPSBV60oqi+eZSahLFZYG26xsNUR5q7B2n36pYj0eK8d54ionHqsqP39ure10T+m\
      RZS/SF9KPcpo+ZeEJaPTP41s3/5i3r5BlKfGr9GaA1yVtsbOwTx4McwJfW7Vd/HN+++swP+x\
      1pPsC6iJ8KluZ6iSx6andHGnLyzvltaPqXxR8KNmfhDKXCcX8U/OPN1v22irdyAqWrZe7geN\
      NVZJF1BRMEby1UYmAVZyZJ8xfhod/Acpv3Di+ZKSGGhbKvt20J1oYpVsV5lcNGAuCLgd175H\
      HgkpFfjGuw97rRberBgCwzQdrRJjSvgsSp7VPjzOnrAE="
    - MAXCOMPUTE_PROJECT=gomaxcompute_driver_w7u<|MERGE_RESOLUTION|>--- conflicted
+++ resolved
@@ -32,15 +32,10 @@
       name: "Pre-commit and Tests"
       script:
         - set -e
-<<<<<<< HEAD
         # Set up Kubernetes environment
         - bash scripts/travis/start_minikube.sh
         # Build Docker images.
         - if [[ -f $HOME/.cache/dev.tar.bz2 ]]; then cat $HOME/.cache/dev.tar.bz2 | bunzip2 | docker import - elasticdl:dev; fi
-        - bash scripts/travis/build_images.sh
-        - docker save elasticdl:dev | bzip2 > $HOME/.cache/dev.tar.bz2
-=======
-        # Build dev Docker images.
         - export BASE_IMAGE=tensorflow/tensorflow:2.1.0-py3
         # Travis CI VM runs Ubuntu Bionic with Docker 18.06 which doesn't
         # support docker pull --quiet.
@@ -48,7 +43,7 @@
         - docker build --target dev -t elasticdl:dev
           -f elasticdl/docker/Dockerfile
           --build-arg BASE_IMAGE="$BASE_IMAGE" .
->>>>>>> a5ae8b38
+        - docker save elasticdl:dev | bzip2 > $HOME/.cache/dev.tar.bz2
         # Run pre-commit checks.
         - docker run --rm -it -v $TRAVIS_BUILD_DIR:/work -w /work
           -v $HOME/.cache:/root/.cache
