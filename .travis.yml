language: minimal

dist: xenial

addons:
  apt:
    packages:
      - docker-ce
      - python3-pip
      - python3-setuptools
      - clang-format

install:
  - docker version

stages:
  - precommit
  - tests

cache:
  directories:
    - $HOME/.keras/datasets
    # https://pre-commit.com/#travis-ci-example
    - $HOME/.cache


jobs:
  include:
    - stage: test
      name: "Pre-commit and Tests"
      script:
        - set -e
        # Set up Kubernetes environment
        - bash scripts/travis/start_minikube.sh
        # Build Docker images.
        - bash scripts/travis/build_images.sh
        # Run pre-commit checks.
<<<<<<< HEAD
        - docker run --rm -it -v $PWD:/elasticdl -w /elasticdl
          elasticdl:dev bash -c "scripts/pre-commit.sh"
=======
        - docker run --rm -it -v $PWD:/work -w /work
          -v $HOME/.cache:/root/.cache
          elasticdl:dev /work/scripts/pre-commit.sh
        # Create shared folder to store coverage report
        - mkdir shared
>>>>>>> eefda976
        # Run unit tests not related to ODPS
        - docker run --rm -it --net=host
          -v $HOME/.cache:/root/.cache
          -v $HOME/.keras/datasets:/root/.keras/datasets
          -v $HOME/.kube:/root/.kube
          -v /home/$USER/.minikube/:/home/$USER/.minikube/
          -v $PWD:/elasticdl
          -w /elasticdl elasticdl:dev
          bash -c "K8S_TESTS=True scripts/build_and_test.sh"
        # Report code coverage to https://codecov.io
        - bash <(curl -s https://codecov.io/bash)
        # Run unit tests related to ODPS (skipped for pull requests from forks)
        - |
          if [ "$ODPS_ACCESS_ID" == "" ] || [ "$ODPS_ACCESS_KEY" == "" ]; then
            echo "Skip ODPS related unit tests since either ODPS_ACCESS_ID " \
            "or ODPS_ACCESS_KEY is not set"
          else
            docker run --rm -it \
            -e MAXCOMPUTE_PROJECT=$MAXCOMPUTE_PROJECT \
            -e MAXCOMPUTE_AK=$ODPS_ACCESS_ID \
            -e MAXCOMPUTE_SK=$ODPS_ACCESS_KEY \
            -v $PWD:/elasticdl -w /elasticdl elasticdl:dev bash \
            -c "make -f elasticdl/Makefile && K8S_TESTS=False \
            pytest elasticdl/python/tests/*odps_* \
            elasticdl/python/tests/data_reader_test.py"
          fi
        # Run integration tests
        - kubectl apply -f elasticdl/manifests/elasticdl-rbac.yaml
        - docker build --target ci -t elasticdl:ci
          -f elasticdl/docker/Dockerfile.ci
          --build-arg BASE_IMAGE="tensorflow/tensorflow:2.1.0-py3" .
        - |
          JOB_TYPES=(
              odps
              train
              evaluate
              predict
          )
          for JOB_TYPE in "${JOB_TYPES[@]}"; do
              bash scripts/travis/run_job.sh $JOB_TYPE
          done

# Only build on this list of branches
branches:
  only:
    - develop
    - "/branch-\\d+\\.\\d+(\\.\\d+)?(-\\S*)?$/"

env:
  global:
  # Secure tokens for ODPS-related environment variables
    - secure: "kr79IltMhuW+pmmdP0KBMY87+iePGBGiaOUYTZhxx3zW3a1t2xK5wJnxJvrOwgB\
      ipqxLvIQnYUu20Lwfo0I2bwPRVvZAExb1vFBDQgzCaXEj+DHanE0XR1nivMzUcI3iHiBNRo5\
      GalAUuiCzc/8fTxwcd0az8uxbWgPsTGkE0b8Y4epmLfsBn87rfc/lq6zWV9Q/dogBtiSZSS+\
      bWR+U1/KopoY2hQE9hDVlZwlh/5gqbtWDOKDWE+pOnHJfHzfLzjrTb1qKgcUdA0FWU4+TyXw\
      U09qYG5YvXRDHb6tpryacQC99E2rLkVZSqhIaSxjGAxbIcpvi0osv0R2FfeRd1hpgtB1Ro+N\
      kZioW7dfZfhMxJm8Q0yVCmNx3D4HyZzGX/rO4estNZbX2+Zq522wakX7YCQ7TYWjWaJJNOOu\
      YJaFp8y80sa+kE4ecF/5ZPSFiL/pUqbmnLNLNgYIq//jVgsyvJyW5luYdmD5+oTXKYi67ofz\
      GqtY6y2nAJYHzkR2iVTwJ7CqxamkQ+3tPgoorApEc/I3DdLEIWrjTbHIfzQC/RpvdJukF3hj\
      IrrcF/CnHq//rumVjPkn05yX4LzO/H5q6Bdto/+o+RGfamdAfJD09nfQAw7lQZ4yzUdzhSIL\
      TvONSNkLygyvW1NUL353TXXCa36uQvFwguJiSwzS2eDM="
    - secure: "OHi/YUNWjG2NGRNPkTSULN7d7fJG4/uFGIpsSrh6MUl7zFIK39Qh1enCPeHmOKO\
      5Fo6HxiiqzN0TbGwxnx5gkptEYwLV0DgWrT6pugwvWBehDU5koJmaEDuqJ5EGLHhJ0fm0wES\
      Hzv9hlK+Pb9vTD6by8X40LAwgU1PdcS9W5hpzXJuM2cRoRp8kiOKv7vJZXhbdYCcSU2zpizh\
      Jgh6B6zpv5gI0rdgTPL8EDYCxUQg1RrNw27+Dti3kCD59FphlRnxMzC7OoANJdFHMDBmruQI\
      dq4/0UfPrFp7ZubwM3k+DFuZkRohyPeup8L0GYTwIt+PzuEC1+1rhIy7kxinwCn0jc/DK7hS\
      Eduxxr+CbPSBV60oqi+eZSahLFZYG26xsNUR5q7B2n36pYj0eK8d54ionHqsqP39ure10T+m\
      RZS/SF9KPcpo+ZeEJaPTP41s3/5i3r5BlKfGr9GaA1yVtsbOwTx4McwJfW7Vd/HN+++swP+x\
      1pPsC6iJ8KluZ6iSx6andHGnLyzvltaPqXxR8KNmfhDKXCcX8U/OPN1v22irdyAqWrZe7geN\
      NVZJF1BRMEby1UYmAVZyZJ8xfhod/Acpv3Di+ZKSGGhbKvt20J1oYpVsV5lcNGAuCLgd175H\
      HgkpFfjGuw97rRberBgCwzQdrRJjSvgsSp7VPjzOnrAE="
    - MAXCOMPUTE_PROJECT=gomaxcompute_driver_w7u<|MERGE_RESOLUTION|>--- conflicted
+++ resolved
@@ -35,16 +35,9 @@
         # Build Docker images.
         - bash scripts/travis/build_images.sh
         # Run pre-commit checks.
-<<<<<<< HEAD
-        - docker run --rm -it -v $PWD:/elasticdl -w /elasticdl
-          elasticdl:dev bash -c "scripts/pre-commit.sh"
-=======
         - docker run --rm -it -v $PWD:/work -w /work
           -v $HOME/.cache:/root/.cache
-          elasticdl:dev /work/scripts/pre-commit.sh
-        # Create shared folder to store coverage report
-        - mkdir shared
->>>>>>> eefda976
+          elasticdl:dev bash -c "scripts/pre-commit.sh"
         # Run unit tests not related to ODPS
         - docker run --rm -it --net=host
           -v $HOME/.cache:/root/.cache
