--- conflicted
+++ resolved
@@ -7,6 +7,7 @@
 import time
 import os
 import shutil
+import network
 import torch.nn.functional as F
 import multiprocessing
 from multiprocessing import Process, Queue
@@ -37,15 +38,10 @@
 
 def _evaluate(job_root_dir, max_validate_batch, validate_batch_size, concurrency, data_type):
     # Prepare data source
-<<<<<<< HEAD
     validation_ds = prepare_data_loader(False, validate_batch_size,
                                         False, data_type)
-
-    validation_works = []
-=======
-    validation_ds = prepare_data_loader(False, validate_batch_size, False)
     validation_jobs = Queue()
->>>>>>> a985818a
+    net_class = data_type.upper() + 'Net'
 
     # Evaluate all the jobs under job_root_dir.
     for parent, dirs, _ in os.walk(job_root_dir):
@@ -81,7 +77,7 @@
     start_time = time.time()
     job_procs = []
     for _ in range(concurrency):
-        job = _SingleValidationJob(validation_jobs) 
+        job = _SingleValidationJob(validation_jobs, net_class) 
         job_proc = Process(target=job.validate)
         job_proc.start()
         job_procs.append(job_proc)
@@ -95,8 +91,8 @@
 
 
 class _SingleValidationJob(object):
-    def __init__(self, job_queue):
-        self._model = Net() 
+    def __init__(self, job_queue, net_class):
+        self._model = getattr(network, net_class)()
         self._job_queue = job_queue 
 
     def validate(self):
@@ -148,13 +144,9 @@
         type=int,
         default=64,
         help='batch size for evaluate model logged by train.py')
-<<<<<<< HEAD
     parser.add_argument('--data-type', default='mnist',
                         help='the name of the dataset (mnist, cifar10)')
-    parser.add_argument('--eval-max-batch', type=int, default=5,
-=======
     parser.add_argument('--eval-max-batch', type=int, default=sys.maxsize,
->>>>>>> a985818a
                         help='max batch for evaluate model logged by train.py')
     parser.add_argument('--eval-concurrency', type=int, 
                         default=int(multiprocessing.cpu_count()/2),
