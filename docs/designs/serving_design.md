--- conflicted
+++ resolved
@@ -100,13 +100,10 @@
 replace_model_embedding_layer(model)
 ```
 
-<<<<<<< HEAD
+
 ## Execute task to save model with fault-tolerance in distributed environment
-=======
-## Model Saving Process
 
 We designed the master-worker architecture and task dispatch&recover mechanism in ElasticDL to make the job execution fault tolerant. Please check [overall design](./overall_design.md).
 For model saving work, we use the same mechanism. After completing all the training/evaluation/prediction tasks, master will generate a SaveModel task and insert it into the todo task queue. The first worker pulling this task will execute the model saving process. Please check the diagram below:
 
->>>>>>> eac75b52
 ![saved_model_task](../images/saved_model_task.png)