# Versioning

For better managing and releasing code, here is a summary about the versioning
story of ElasticDL. Some previous discussions can be found [here](#1121).

## Branches

There are three different type branches:

- **develop** branch: the main branch where the source code always reflects a
<<<<<<< HEAD
state with the latest delivered development changes for the next release.
- **feature** branches: branch off from the `develop` branch and merge back
into `develop`. `Feature` branches are used to develop new features, and
created/maintained by developers themselves. `Feature` branches will be deleted
after code changes get merge info `develop` branch.
- **release** branches: branch off from the `develop` branch. When the
`develop` branch reaches the desired state of a new release, cut off a new
release branch, and start to publish new versions there. Release branches will
be kept.

For version numbers, we follow [Semantic Versioning2.0.0](https://semver.org/)
with style MAJOR.MINOR.PATCH (e.g. 0.2.1). For each MAJOR.MINOR, we keep a
corresponding `release` branch (named `branch-x.y`), and each following patch
version x.y.z is released from it.
=======
  state with the latest delivered development changes for the next release.
- **feature** branches: branch off from the `develop` branch and merge back into
  `develop`. `Feature` branches are used to develop new features, and
  created/maintained by developers themselves. `Feature` branches will be
  deleted after code changes get merge info `develop` branch.
- **release** branches: branch off from the `develop` branch. When the `develop`
  branch reaches the desired state of a new release, cut off a new release
  branch, and start to publish new versions there. Release branches will be
  kept.

For version numbers, we follow the Semantic Versioning
[2.0.0](https://semver.org) with style MAJOR.MINOR.PATCH (e.g. 0.2.1). For each
MAJOR.MINOR, we keep a corresponding `release` branch (named `branch-x.y`), and
each following patch version x.y.z is released from it.
>>>>>>> 0fde2b14

## Feature Development

New features and bugfixes are developed in `feature` branches. Make sure you
work with the latest version of `develop` branch.

```bash
# Start a new feature branch from develop branch

$ git checkout -b feature1 develop
# Do some code changes locally

$ git commit -a -m "Add some feature description"
$ git push origin feature1
# Create a PR for feature1 in https://github.com/sql-machine-learning/elasticdl

# Once the PR gets accepted and merged, it is ok to delete the branch locally

$ git checkout develop
$ git branch -D feature1
```

<<<<<<< HEAD
=======
Here is the
[tutorial](https://help.github.com/en/articles/creating-a-pull-request#changing-the-branch-range-and-destination-repository)
on how to open a pull request.

>>>>>>> 0fde2b14
## Releasing

Here are detailed steps for releasing an example version 0.1.0.

```bash
# Update RELEASE.md to include the new changes and get merged in develop branch

# Then, start a new release branch from develop branch

$ git checkout -b branch-0.1 develop
$ git push origin branch-0.1
# Prepare the first release candidate version v0.1.0rc0

$ ./scripts/bump_version.sh v0.1.0rc0
# Then commit changes

$ git commit -a -m "Release v0.1.0rc0"
$ git push origin branch-0.1
# Publish v0.1.0rc0 to PyPI

# A detailed instruction is available at https://packaging.python.org/tutorials/packaging-projects/
```

So now we have v0.1.0rc0 ready to use. Test out this version. If any issues
found, get them fixed in `develop` branch, merged into `branch-0.1` branch, and
repeat the aforementioned steps to publish a new release candidate version. We
<<<<<<< HEAD
keep releasing `rc` version until no further issues found. At that time,
release the official `v0.1.0` version.
=======
keep releasing `rc` version until no further issues found. At that time, release
the official `v0.1.0` version.
>>>>>>> 0fde2b14

```bash
$ git checkout -b branch-0.1 develop
$ ./scripts/bump_version.sh v0.1.0
# Also remember to update RELEASE.md

$ git commit -a -m "Release v0.1.0"
$ git push origin branch-0.1
# Publish v0.1.0 to PyPI

# Also add a tag for this release

$ git tag v0.1.0 -a
$ git push origin v0.1.0
```

Note that for creating new releases and tags, you can also do from the
[website](https://github.com/sql-machine-learning/elasticdl/releases).

For cases where the `release` branch already exists (for example when releasing
0.1.1 and `branch-0.1` is already there), just reuse that `release` branch and
merge required commits from `develop` branch to the corresponding `release`
branch.<|MERGE_RESOLUTION|>--- conflicted
+++ resolved
@@ -8,22 +8,6 @@
 There are three different type branches:
 
 - **develop** branch: the main branch where the source code always reflects a
-<<<<<<< HEAD
-state with the latest delivered development changes for the next release.
-- **feature** branches: branch off from the `develop` branch and merge back
-into `develop`. `Feature` branches are used to develop new features, and
-created/maintained by developers themselves. `Feature` branches will be deleted
-after code changes get merge info `develop` branch.
-- **release** branches: branch off from the `develop` branch. When the
-`develop` branch reaches the desired state of a new release, cut off a new
-release branch, and start to publish new versions there. Release branches will
-be kept.
-
-For version numbers, we follow [Semantic Versioning2.0.0](https://semver.org/)
-with style MAJOR.MINOR.PATCH (e.g. 0.2.1). For each MAJOR.MINOR, we keep a
-corresponding `release` branch (named `branch-x.y`), and each following patch
-version x.y.z is released from it.
-=======
   state with the latest delivered development changes for the next release.
 - **feature** branches: branch off from the `develop` branch and merge back into
   `develop`. `Feature` branches are used to develop new features, and
@@ -38,7 +22,6 @@
 [2.0.0](https://semver.org) with style MAJOR.MINOR.PATCH (e.g. 0.2.1). For each
 MAJOR.MINOR, we keep a corresponding `release` branch (named `branch-x.y`), and
 each following patch version x.y.z is released from it.
->>>>>>> 0fde2b14
 
 ## Feature Development
 
@@ -61,13 +44,10 @@
 $ git branch -D feature1
 ```
 
-<<<<<<< HEAD
-=======
 Here is the
 [tutorial](https://help.github.com/en/articles/creating-a-pull-request#changing-the-branch-range-and-destination-repository)
 on how to open a pull request.
 
->>>>>>> 0fde2b14
 ## Releasing
 
 Here are detailed steps for releasing an example version 0.1.0.
@@ -94,13 +74,8 @@
 So now we have v0.1.0rc0 ready to use. Test out this version. If any issues
 found, get them fixed in `develop` branch, merged into `branch-0.1` branch, and
 repeat the aforementioned steps to publish a new release candidate version. We
-<<<<<<< HEAD
-keep releasing `rc` version until no further issues found. At that time,
-release the official `v0.1.0` version.
-=======
 keep releasing `rc` version until no further issues found. At that time, release
 the official `v0.1.0` version.
->>>>>>> 0fde2b14
 
 ```bash
 $ git checkout -b branch-0.1 develop
