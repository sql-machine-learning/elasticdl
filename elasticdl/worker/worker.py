import tensorflow as tf
assert tf.executing_eagerly()

from google.protobuf import empty_pb2
from tensorflow.python.ops import math_ops
from proto import master_pb2_grpc
from proto import master_pb2
from util.ndarray import ndarray_to_tensor, tensor_to_ndarray
import itertools
import recordio

# the default max number of a minibatch retrain as its gradients are not accepted by master.
DEFAULT_MAX_MINIBATCH_RETRAIN_NUM = 64

class Worker(object):
    """ElasticDL worker"""

    def __init__(self,
                 model_cls,
                 channel=None,
                 max_retrain_num=DEFAULT_MAX_MINIBATCH_RETRAIN_NUM):
        """
        Arguments:
            model_cls: A class to define the model, which contains funcs
                get_keras_model: return the keras model defined in the class, with a tf dataset as its input
                output(data): get model ouput from data as input, either a single output of a dict of outputs
                loss(output, data): get model loss from output and data as input
                input_fn: a func to process a data batch, which can be used as the keras model input
                optimizer: a func to get an optimizer 
            channel: grpc channel
            max_retrain_num: max number of a minibatch retrain as its gradients are not accepted by master
        """

<<<<<<< HEAD
        self._model_cls = model_cls
        self._model_inst = model_cls()
        self._model_inst.build(model_cls.input_shapes())

        self._input_fn = input_fn
        self._opt_fn = opt_fn
=======
        self._model_cls = model_cls()
        self._keras_model = self._model_cls.get_keras_model()
        self._input_fn = model_cls.input_fn
        self._opt_fn = model_cls.optimizer
>>>>>>> feea23b5
        if channel is None:
            self._stub = None
        else:
            self._stub = master_pb2_grpc.MasterStub(channel)
        self._max_retrain_num = max_retrain_num
        self._model_version = -1

    def get_task(self):
        """
        get task from master
        """
        return self._stub.GetTask(empty_pb2.Empty())

    def get_model(self, min_version):
        """
        get model from master, and update model_version
        """
        req = master_pb2.GetModelRequest()
        req.min_version = min_version
        model = self._stub.GetModel(req)

<<<<<<< HEAD
        for var in self._model_inst.trainable_variables:
            # Assumes all variables exist in model.param.
=======
        for var in self._keras_model.trainable_variables:
            # Assumes all trainable variables exist in model.param.
>>>>>>> feea23b5
            var.assign(
                tensor_to_ndarray(model.param[var.name]))
        self._model_version = model.version

    def report_task_result(self, task_id, err_msg):
        """
        report task result to master
        """
        report = master_pb2.ReportTaskResultRequest()
        report.task_id = task_id
        report.err_message = err_msg
        return self._stub.ReportTaskResult(report)

    def report_gradient(self, grads):
        """
        report gradient to ps, return (accepted, model_version) from rpc call.
        """
        req = master_pb2.ReportGradientRequest()
<<<<<<< HEAD
        for g, v in zip(grads, self._model_inst.trainable_variables):
            req.gradient[v.name].CopyFrom(
=======
        for g, v in zip(grads, self._keras_model.trainable_variables):
            req.gradient[Worker.replaced_name(v.name)].CopyFrom(
>>>>>>> feea23b5
                ndarray_to_tensor(g.numpy()))
        req.model_version = self._model_version
        res = self._stub.ReportGradient(req)
        return res.accepted, res.model_version

    def distributed_train(self):
        """
        Distributed training.
        """
        while True:
            task = self.get_task()
            if not task.shard_file_name:
                # No more task
                break
            batch_size = task.minibatch_size
            err_msg = ""
            try:
                with recordio.File(task.shard_file_name, "r") as rdio_r:
                    reader = rdio_r.get_reader(task.start, task.end)
                    min_model_version = task.model_version
                    while True:
                        record_buf = list(
                            itertools.islice(reader, 0, batch_size))
                        if not record_buf:
                            break

                        for _ in range(self._max_retrain_num):
                            # TODO: optimize the logic to avoid unnecessary get_model call.
                            self.get_model(
                                max(self._model_version, min_model_version))

                            batch_input_data = self._input_fn(record_buf)

                            with tf.GradientTape() as tape:
                                inputs = []
                                for input_name in self._model_cls.input_names():
                                    inputs.append(batch_input_data[input_name])
                                outputs = self._model_inst.call(inputs)
                                labels = []
                                for label_name in self._model_cls.label_names():
                                    labels.append(batch_input_data[label_name])

                                loss = self._model_cls.loss(outputs, labels)

                                # TODO:  Add regularization loss if any,
                                #        which should be divided by the number of contributing workers.
                            grads = tape.gradient(
<<<<<<< HEAD
                                loss, self._model_inst.trainable_variables)
=======
                                loss, self._keras_model.trainable_variables)
>>>>>>> feea23b5
                            print("Loss is ", loss.numpy())

                            accepted, min_model_version = self.report_gradient(
                                grads)
                            if accepted:
                                break
                        else:
                            # Worker got stuck, fail the task.
                            # TODO: stop the worker if it fails to make any progress for some time.
                            raise RuntimeError("Worker got stuck")


            except Exception as ex:
                err_msg = str(ex)
            self.report_task_result(task.task_id, err_msg)

    def local_train(self, file_list, batch_size, epoch=1, kwargs=None):
        """
        Local training for local testing. Must in eager mode.
        Argments:
            batch_size: batch size in training
            epoch: the number of epoch in training
            kwargs: contains a dict of parameters used in training
        """
        optimizer = self._opt_fn()
        for _ in range(epoch):
            for f in file_list:
                with recordio.File(f, "r") as rdio_r:
                    reader = rdio_r.get_reader(0, rdio_r.count())
                    while True:
                        record_buf = list(
                            itertools.islice(reader, 0, batch_size))
                        if not record_buf:
                            break

<<<<<<< HEAD
        for data in dataset:
            with tf.GradientTape() as tape:
                inputs = []
                for input_name in self._model_cls.input_names():
                    inputs.append(data[input_name])

                outputs = self._model_inst.call(inputs)

                labels = []
                for label_name in self._model_cls.label_names():
                    labels.append(data[label_name])
                    
                loss = self._model_cls.loss(outputs, labels) 

                # Add regularization loss if any.
                # Note: for distributed training, the regularization loss should
                #       be divided by the number of contributing workers, which
                #       might be difficult for elasticdl.
                if self._model_inst.losses:
                    loss += math_ops.add_n(self._model_inst.losses)
            grads = tape.gradient(loss, self._model_inst.trainable_variables)
            optimizer.apply_gradients(zip(grads, self._model_inst.trainable_variables))
            print("Loss is ", loss.numpy())
        pass
=======
                        data = self._input_fn(record_buf)

                        with tf.GradientTape() as tape:
                            output = self._model_cls.output(data)
                            loss = self._model_cls.loss(output, data)
                            # Add regularization loss if any.
                            # Note: for distributed training, the regularization loss should
                            #       be divided by the number of contributing workers, which
                            #       might be difficult for elasticdl.
                            if self._keras_model.losses:
                                loss += math_ops.add_n(self._keras_model.losses)
                        grads = tape.gradient(
                            loss, self._keras_model.trainable_variables)
                        optimizer.apply_gradients(
                            zip(grads, self._keras_model.trainable_variables))
                        print("Loss is ", loss.numpy())
>>>>>>> feea23b5
<|MERGE_RESOLUTION|>--- conflicted
+++ resolved
@@ -31,19 +31,13 @@
             max_retrain_num: max number of a minibatch retrain as its gradients are not accepted by master
         """
 
-<<<<<<< HEAD
         self._model_cls = model_cls
         self._model_inst = model_cls()
         self._model_inst.build(model_cls.input_shapes())
 
-        self._input_fn = input_fn
-        self._opt_fn = opt_fn
-=======
-        self._model_cls = model_cls()
-        self._keras_model = self._model_cls.get_keras_model()
-        self._input_fn = model_cls.input_fn
+        self._input_fn = model_cls.input_fn 
         self._opt_fn = model_cls.optimizer
->>>>>>> feea23b5
+
         if channel is None:
             self._stub = None
         else:
@@ -65,13 +59,8 @@
         req.min_version = min_version
         model = self._stub.GetModel(req)
 
-<<<<<<< HEAD
         for var in self._model_inst.trainable_variables:
-            # Assumes all variables exist in model.param.
-=======
-        for var in self._keras_model.trainable_variables:
             # Assumes all trainable variables exist in model.param.
->>>>>>> feea23b5
             var.assign(
                 tensor_to_ndarray(model.param[var.name]))
         self._model_version = model.version
@@ -90,13 +79,8 @@
         report gradient to ps, return (accepted, model_version) from rpc call.
         """
         req = master_pb2.ReportGradientRequest()
-<<<<<<< HEAD
         for g, v in zip(grads, self._model_inst.trainable_variables):
             req.gradient[v.name].CopyFrom(
-=======
-        for g, v in zip(grads, self._keras_model.trainable_variables):
-            req.gradient[Worker.replaced_name(v.name)].CopyFrom(
->>>>>>> feea23b5
                 ndarray_to_tensor(g.numpy()))
         req.model_version = self._model_version
         res = self._stub.ReportGradient(req)
@@ -144,11 +128,7 @@
                                 # TODO:  Add regularization loss if any,
                                 #        which should be divided by the number of contributing workers.
                             grads = tape.gradient(
-<<<<<<< HEAD
                                 loss, self._model_inst.trainable_variables)
-=======
-                                loss, self._keras_model.trainable_variables)
->>>>>>> feea23b5
                             print("Loss is ", loss.numpy())
 
                             accepted, min_model_version = self.report_gradient(
@@ -184,46 +164,28 @@
                         if not record_buf:
                             break
 
-<<<<<<< HEAD
-        for data in dataset:
-            with tf.GradientTape() as tape:
-                inputs = []
-                for input_name in self._model_cls.input_names():
-                    inputs.append(data[input_name])
-
-                outputs = self._model_inst.call(inputs)
-
-                labels = []
-                for label_name in self._model_cls.label_names():
-                    labels.append(data[label_name])
-                    
-                loss = self._model_cls.loss(outputs, labels) 
-
-                # Add regularization loss if any.
-                # Note: for distributed training, the regularization loss should
-                #       be divided by the number of contributing workers, which
-                #       might be difficult for elasticdl.
-                if self._model_inst.losses:
-                    loss += math_ops.add_n(self._model_inst.losses)
-            grads = tape.gradient(loss, self._model_inst.trainable_variables)
-            optimizer.apply_gradients(zip(grads, self._model_inst.trainable_variables))
-            print("Loss is ", loss.numpy())
-        pass
-=======
                         data = self._input_fn(record_buf)
 
                         with tf.GradientTape() as tape:
-                            output = self._model_cls.output(data)
-                            loss = self._model_cls.loss(output, data)
+                            inputs = []
+                            for input_name in self._model_cls.input_names():
+                                inputs.append(data[input_name])
+                            outputs = self._model_inst.call(inputs)
+
+                            labels = []
+                            for label_name in self._model_cls.label_names():
+                                labels.append(data[label_name])
+
+                            loss = self._model_cls.loss(outputs, labels)
+
                             # Add regularization loss if any.
                             # Note: for distributed training, the regularization loss should
                             #       be divided by the number of contributing workers, which
                             #       might be difficult for elasticdl.
-                            if self._keras_model.losses:
-                                loss += math_ops.add_n(self._keras_model.losses)
+                            if self._model_inst.losses:
+                                loss += math_ops.add_n(self._model_inst.losses)
                         grads = tape.gradient(
-                            loss, self._keras_model.trainable_variables)
+                            loss, self._model_inst.trainable_variables)
                         optimizer.apply_gradients(
-                            zip(grads, self._keras_model.trainable_variables))
-                        print("Loss is ", loss.numpy())
->>>>>>> feea23b5
+                            zip(grads, self._model_inst.trainable_variables))
+                        print("Loss is ", loss.numpy())