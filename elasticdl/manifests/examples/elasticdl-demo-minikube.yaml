apiVersion: v1
kind: Pod
metadata:
  name: elasticdl-test-mnist-master
  labels:
    app: elasticdl
    elasticdl_job_name: test-mnist
spec:
  containers:
  - name: mnist-demo-container
    image: elasticdl:ci
    command: ["/bin/bash"]
    args:
    - -c
    - >
      python -m elasticdl.python.elasticdl.master.main
      --model_file=/elasticdl/python/examples/mnist_functional_api.py
      --training_data_dir=/data/mnist/train
      --evaluation_data_dir=/data/mnist/test
      --records_per_task=100
      --num_epochs=2
      --grads_to_wait=10
      --minibatch_size=64
<<<<<<< HEAD
      --num_workers=4
      --checkpoint_steps=10
      --worker_image=elasticdl:dev
      --worker_resource_request="cpu=0.5,memory=512Mi"
=======
      --num_workers=2
      --checkpoint_steps=2
      --worker_image=elasticdl:ci
      --worker_resource_request="cpu=1,memory=1024Mi"
>>>>>>> eb489e46
      --job_name=test-mnist
      --image_pull_policy=Never
    imagePullPolicy: Never
    env:
      - name: MY_POD_IP
        valueFrom:
          fieldRef:
            fieldPath: status.podIP
  restartPolicy: Never<|MERGE_RESOLUTION|>--- conflicted
+++ resolved
@@ -21,20 +21,20 @@
       --num_epochs=2
       --grads_to_wait=10
       --minibatch_size=64
-<<<<<<< HEAD
-      --num_workers=4
+      --num_workers=2
       --checkpoint_steps=10
-      --worker_image=elasticdl:dev
-      --worker_resource_request="cpu=0.5,memory=512Mi"
-=======
-      --num_workers=2
-      --checkpoint_steps=2
       --worker_image=elasticdl:ci
-      --worker_resource_request="cpu=1,memory=1024Mi"
->>>>>>> eb489e46
+      --worker_resource_request="cpu=900m,memory=2048Mi"
       --job_name=test-mnist
       --image_pull_policy=Never
     imagePullPolicy: Never
+    resources:
+      requests:
+        memory: "1024Mi"
+        cpu: "200m"
+      limits:
+        memory: "1024Mi"
+        cpu: "200m"
     env:
       - name: MY_POD_IP
         valueFrom:
