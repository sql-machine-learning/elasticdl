--- conflicted
+++ resolved
@@ -1,27 +1,15 @@
 PYTHON = python
 
-<<<<<<< HEAD
-elasticdl_pb:
-	$(PYTHON) -m grpc_tools.protoc -I . elasticdl/proto/elasticdl.proto --python_out=. --grpc_python_out=.
-=======
 EDL_PROTO_FILE = elasticdl/proto/elasticdl.proto
-TENSOR_DTYPE_PROTO_FILE = elasticdl/proto/tensor_dtype.proto
 
 GO_FILE_DIR = elasticdl/pkg/proto
 GO_PB_FILE = $(GO_FILE_DIR)/elasticdl.pb.go
-TENSOR_DTYPE_GO_FILE  = $(GO_FILE_DIR)/tensor_dtype.pb.go
 
-all: python_pb $(GO_PB_FILE) $(TENSOR_DTYPE_GO_FILE)
+all: python_pb $(GO_PB_FILE)
 
 python_pb:
-	$(PYTHON) -m grpc_tools.protoc -I . $(TENSOR_DTYPE_PROTO_FILE) --python_out=.
 	$(PYTHON) -m grpc_tools.protoc -I . $(EDL_PROTO_FILE) --python_out=. --grpc_python_out=.
 
 $(GO_PB_FILE): $(EDL_PROTO_FILE)
 	mkdir -p $(GO_FILE_DIR)
-	protoc -I . $< --go_out=plugins=grpc:.
-
-$(TENSOR_DTYPE_GO_FILE): $(TENSOR_DTYPE_PROTO_FILE)
-	mkdir -p $(GO_FILE_DIR)
-	protoc -I . $< --go_out=.
->>>>>>> 2e827b13
+	protoc -I . $< --go_out=plugins=grpc:.