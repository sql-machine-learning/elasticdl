--- conflicted
+++ resolved
@@ -94,13 +94,8 @@
 
 ```
 docker run --net=host --rm -it elasticdl:dev \
-<<<<<<< HEAD
-    bash -c "python -m elasticdl.python.elasticdl.master.main \
+    bash -c "python -m elasticdl.python.master.main \
           --model_file=elasticdl/python/examples/mnist_functional_api/model.py \
-=======
-    bash -c "python -m elasticdl.python.master.main \
-          --model_file=elasticdl/python/examples/mnist_functional_api.py \
->>>>>>> b7389360
           --job_name=test \
           --training_data_dir=/data/mnist/train \
           --evaluation_data_dir=/data/mnist/test \
