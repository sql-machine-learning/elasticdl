--- conflicted
+++ resolved
@@ -75,14 +75,8 @@
 	err4 := opt.ApplyGradients(grads, p)
 	assert.Nil(t, err4)
 
-<<<<<<< HEAD
-	vectors = p.GetEmbeddingParam("t3").GetEmbeddingVectors(i3)
-	expV = []float32{-0.2, -0.2, -0.3, -0.3, -0.1, -0.1}
-
-=======
 	vectors = p.GetEmbeddingParam("t3").GetEmbeddingVectors([]int64{1, 3, 5})
 	expV = []float32{-0.2, -0.2, -0.3, -0.3, -0.1, -0.1}
->>>>>>> 09b2cf7a
 	assert.True(t, common.CompareFloatArray(expV, vectors.Value, 0.0001))
 }
 
@@ -148,11 +142,7 @@
 
 	vectors := p.GetEmbeddingParam("t3").GetEmbeddingVectors(i3)
 	expV := []float32{-0.058112835, -0.058112835, -0.058112835, -0.058112835}
-<<<<<<< HEAD
-	assert.True(t, common.CompareFloatArray(expV, vectors.Value, 0.0001)
-=======
 	assert.True(t, common.CompareFloatArray(expV, vectors.Value, 0.0001))
->>>>>>> 09b2cf7a
 
 	// more test for sparse parameter update
 	d3 = []int64{4, 2}
@@ -164,11 +154,7 @@
 	err4 := opt.ApplyGradients(grads, p)
 	assert.Nil(t, err4)
 
-<<<<<<< HEAD
-	vectors = p.GetEmbeddingParam("t3").GetEmbeddingVectors(i3)
-=======
 	vectors = p.GetEmbeddingParam("t3").GetEmbeddingVectors([]int64{1, 3, 5})
->>>>>>> 09b2cf7a
 	expV = []float32{-0.1314178004, -0.1314178004, -0.2168087883, -0.2168087883, -0.0545489238, -0.0545489238}
 	assert.True(t, common.CompareFloatArray(expV, vectors.Value, 0.0001))
 }