package ps

import (
	"elasticdl.org/elasticdl/common"
	"elasticdl.org/elasticdl/kernel"
	"elasticdl.org/elasticdl/proto"
	"fmt"
	"strconv"
	"strings"
)

// Optimizer interface
type Optimizer interface {
	GetLR() float32
	InitOptimizer(*proto.Model)
	ApplyGradients(*proto.Model, *Model, float32) error
}

// BaseOptimizer struct
type BaseOptimizer struct {
	lr            float32
	step          int64
	DenseKernel   func(*common.Tensor, *common.Tensor, string, float32)
	SparseKernel  func(*common.IndexedSlices, *common.EmbeddingTable, string, float32) error
	IndexedKernel func(*common.IndexedSlices, *common.Tensor, string, float32) error
}

// ApplyGradients base method
func (opt *BaseOptimizer) ApplyGradients(grads *proto.Model, model *Model, lr float32) error {
	opt.step++
	for name, tensorPB := range grads.DenseParameters {
		grad := common.DeserializeFromTensorProto(tensorPB)
		param := model.GetDenseParameter(name)
		if param == nil {
			return fmt.Errorf("grad %s not in Parameter", name)
		}
		opt.DenseKernel(grad, param, name, lr)
	}
	for name, indexedSlicePB := range grads.EmbeddingTables {
		grad := common.DeserializeFromIndexedSliceProto(indexedSlicePB)
		param := model.GetDenseParameter(name)
		if param == nil {
			table := model.GetEmbeddingTable(name)
			if table == nil {
				return fmt.Errorf("grad %s not in Parameter", name)
			}
<<<<<<< HEAD
			opt.SparseKernel(grad, table, name, lr)
		} else {
			opt.IndexedKernel(grad, param, name, lr)
=======
			err := opt.SparseKernel(grad, table, name, lrMultiplier)
			if err != nil {
				return err
			}
		} else {
			err := opt.IndexedKernel(grad, param, name, lrMultiplier)
			if err != nil {
				return err
			}
>>>>>>> 25cb5bad
		}
	}
	return nil
}

// GetLR returns learning rate
func (opt *BaseOptimizer) GetLR() float32 {
	return opt.lr
}

// SGDOptimizer struct
type SGDOptimizer struct {
	BaseOptimizer
}

// NewSGDOptimizer creates a SGD optimizer instance
func NewSGDOptimizer(lr float32) *SGDOptimizer {
	var opt = SGDOptimizer{
		BaseOptimizer: BaseOptimizer{
			lr: lr,
		},
	}
<<<<<<< HEAD
	opt.DenseKernel = func(grad *common.Tensor, param *common.Tensor, name string, lr float32) error {
		return kernel.SGD(grad, param, lr)
=======
	opt.DenseKernel = func(grad *common.Tensor, param *common.Tensor, name string, lrMultiplier float32) {
		kernel.SGD(grad, param, opt.GetLR()*lrMultiplier)
>>>>>>> 25cb5bad
	}
	opt.SparseKernel = func(grad *common.IndexedSlices, param *common.EmbeddingTable, name string, lr float32) error {
		return kernel.SparseSGD(grad, param, lr)
	}
	opt.IndexedKernel = func(grad *common.IndexedSlices, param *common.Tensor, name string, lr float32) error {
		return kernel.IndexedSGD(grad, param, lr)
	}
	return &opt
}

// InitOptimizer SGD Nothing to Init
func (opt *SGDOptimizer) InitOptimizer(pb *proto.Model) {
	return
}

// MomentumOptimizer struct
type MomentumOptimizer struct {
	BaseOptimizer
	mu       float32
	nesterov bool
	v        *Model
}

// NewMomentumOptimizer creates a Momentum optimizer instance
func NewMomentumOptimizer(lr float32, mu float32, nesterov bool) *MomentumOptimizer {
	var opt = MomentumOptimizer{
		BaseOptimizer: BaseOptimizer{
			lr: lr,
		},
		mu:       mu,
		nesterov: nesterov,
		v:        NewModel(),
	}
	opt.DenseKernel = func(grad *common.Tensor, param *common.Tensor, name string, lrMultiplier float32) {
		v := opt.v.GetDenseParameter(name)
		kernel.Momentum(grad, param, v, opt.mu, opt.nesterov, opt.GetLR()*lrMultiplier)
	}
	opt.SparseKernel = func(grad *common.IndexedSlices, param *common.EmbeddingTable, name string,
		lrMultiplier float32) error {
		v := opt.v.GetEmbeddingTable(name)
		return kernel.SparseMomentum(grad, param, v, opt.mu, opt.nesterov, opt.GetLR()*lrMultiplier)
	}
	opt.IndexedKernel = func(grad *common.IndexedSlices, param *common.Tensor, name string,
		lrMultiplier float32) error {
		v := opt.v.GetDenseParameter(name)
		return kernel.IndexedMomentum(grad, param, v, opt.mu, opt.nesterov, opt.GetLR()*lrMultiplier)
	}
	return &opt
}

// InitOptimizer set v non-embedding of MomentumOptimizer
func (opt *MomentumOptimizer) InitOptimizer(pb *proto.Model) {
	for name, tensor := range pb.DenseParameters {
		dims := common.GetDimFromTensorProto(tensor)
		dtype := tensor.Dtype
		opt.v.DenseParameters[name] = common.NewEmptyTensor(dims, dtype)
	}
	for _, info := range pb.EmbeddingTableInfos {
		opt.v.SetEmbeddingTableInfo(info)
	}
}

// AdamOptimizer struct
type AdamOptimizer struct {
	BaseOptimizer
	beta1     float32
	beta2     float32
	epsilon   float32
	amsgrad   bool
	m         *Model
	v         *Model
	maxSquare *Model
}

// NewAdamOptimizer creates a Adam optimizer instance
func NewAdamOptimizer(lr float32, beta1 float32, beta2 float32, epsilon float32, amsgrad bool) *AdamOptimizer {
	var opt AdamOptimizer = AdamOptimizer{
		BaseOptimizer: BaseOptimizer{
			lr:   lr,
			step: 0,
		},
		beta1:     beta1,
		beta2:     beta2,
		epsilon:   epsilon,
		amsgrad:   amsgrad,
		m:         NewModel(),
		v:         NewModel(),
		maxSquare: NewModel(),
	}
<<<<<<< HEAD
	opt.DenseKernel = func(grad *common.Tensor, param *common.Tensor, name string, lr float32) error {
=======
	opt.DenseKernel = func(grad *common.Tensor, param *common.Tensor, name string, lrMultiplier float32) {
>>>>>>> 25cb5bad
		m := opt.m.GetDenseParameter(name)
		v := opt.v.GetDenseParameter(name)
		if opt.amsgrad {
			ms := opt.maxSquare.GetDenseParameter(name)
<<<<<<< HEAD
			return kernel.Adam(grad, param, m, v, lr, opt.step,
				opt.beta1, opt.beta2, opt.epsilon, true, ms)
		}
		return kernel.Adam(grad, param, m, v, lr, opt.step,
=======
			kernel.Adam(grad, param, m, v, opt.GetLR()*lrMultiplier, opt.step,
				opt.beta1, opt.beta2, opt.epsilon, true, ms)
		}
		kernel.Adam(grad, param, m, v, opt.GetLR()*lrMultiplier, opt.step,
>>>>>>> 25cb5bad
			opt.beta1, opt.beta2, opt.epsilon, false, nil)
	}
	opt.SparseKernel = func(grad *common.IndexedSlices, param *common.EmbeddingTable, name string, lr float32) error {
		m := opt.m.GetEmbeddingTable(name)
		v := opt.v.GetEmbeddingTable(name)
		if opt.amsgrad {
			ms := opt.maxSquare.GetEmbeddingTable(name)
			return kernel.SparseAdam(grad, param, m, v, lr, opt.step,
				opt.beta1, opt.beta2, opt.epsilon, true, ms)
		}
<<<<<<< HEAD
		return kernel.SparseAdam(grad, param, m, v, lr, opt.step,
=======
		return kernel.SparseAdam(grad, param, m, v, opt.GetLR()*lrMultiplier, opt.step,
>>>>>>> 25cb5bad
			opt.beta1, opt.beta2, opt.epsilon, false, nil)
	}
	opt.IndexedKernel = func(grad *common.IndexedSlices, param *common.Tensor, name string, lr float32) error {
		m := opt.m.GetDenseParameter(name)
		v := opt.v.GetDenseParameter(name)
		if opt.amsgrad {
			ms := opt.maxSquare.GetDenseParameter(name)
			return kernel.IndexedAdam(grad, param, m, v, lr, opt.step,
				opt.beta1, opt.beta2, opt.epsilon, true, ms)
		}
<<<<<<< HEAD
		return kernel.IndexedAdam(grad, param, m, v, lr, opt.step,
=======
		return kernel.IndexedAdam(grad, param, m, v, opt.GetLR()*lrMultiplier, opt.step,
>>>>>>> 25cb5bad
			opt.beta1, opt.beta2, opt.epsilon, false, nil)
	}
	return &opt
}

// InitOptimizer set m,v,maxSquare non-embedding of AdamOptimizer
func (opt *AdamOptimizer) InitOptimizer(pb *proto.Model) {
	for name, tensor := range pb.DenseParameters {
		dims := common.GetDimFromTensorProto(tensor)
		dtype := tensor.Dtype
		opt.m.DenseParameters[name] = common.NewEmptyTensor(dims, dtype)
		opt.v.DenseParameters[name] = common.NewEmptyTensor(dims, dtype)
		if opt.amsgrad {
			opt.maxSquare.DenseParameters[name] = common.NewEmptyTensor(dims, dtype)
		}
	}
	for _, info := range pb.EmbeddingTableInfos {
		opt.m.SetEmbeddingTableInfo(info)
		opt.v.SetEmbeddingTableInfo(info)
		opt.maxSquare.SetEmbeddingTableInfo(info)
	}
}

const (
	optTypeSGD     = "SGD"
	optTypeAdam    = "Adam"
	optArgLR       = "learning_rate"
	optArgMomentum = "momentum"
	optArgNesterov = "nesterov"
	optArgBeta1    = "beta_1"
	optArgBeta2    = "beta_2"
	optArgEpsilon  = "epsilon"
	optArgAmsgrad  = "amsgrad"
)

var optArgumentsMap = map[string][]string{
	"SGD":  []string{optArgLR, optArgMomentum, optArgNesterov},
	"Adam": []string{optArgLR, optArgBeta1, optArgBeta2, optArgEpsilon, optArgAmsgrad},
}

// parseOptArgs parses optimizer arguments according to optimizer type
func parseOptArgs(optType string, optArgs string) (map[string]string, error) {
	// parse arguments to map
	argsMap := make(map[string]string)
	for _, args := range strings.Split(optArgs, ";") {
		if args == "" {
			continue
		} else {
			arr := strings.Split(args, "=")
			argsMap[arr[0]] = arr[1]
		}
	}

	// check argument names
	for _, argName := range optArgumentsMap[optType] {
		if _, ok := argsMap[argName]; !ok {
			return nil, fmt.Errorf("Args passed to ps should contain %s", argName)
		}
	}
	if len(argsMap) != len(optArgumentsMap[optType]) {
		return nil, fmt.Errorf("Args passed to ps contain redundant items: %v", argsMap)
	}
	return argsMap, nil
}

// NewOptimizer creates optimizer according to optimizer type and arguments
func NewOptimizer(optType string, optArgs string) (Optimizer, error) {
	argsMap, err := parseOptArgs(optType, optArgs)
	if err != nil {
		return nil, err
	}

	lr64, err := strconv.ParseFloat(argsMap[optArgLR], 32)
	if err != nil {
		return nil, fmt.Errorf("Having error converting learning rate to number: %v", err)
	}
	lr := float32(lr64)
	if optType == optTypeSGD {
		var (
			momentum float64
			nesterov bool
		)
		momentum, err = strconv.ParseFloat(argsMap[optArgMomentum], 32)
		if err != nil {
			return nil, err
		}
		nesterov, err = strconv.ParseBool(argsMap[optArgNesterov])
		if err != nil {
			return nil, err
		}
		if momentum > float64(0.0) {
			return NewMomentumOptimizer(lr, float32(momentum), nesterov), nil
		}
		return NewSGDOptimizer(lr), nil
	} else if optType == optTypeAdam {
		var (
			beta1   float64
			beta2   float64
			epsilon float64
			amsgrad bool
		)
		beta1, err = strconv.ParseFloat(argsMap[optArgBeta1], 32)
		if err != nil {
			return nil, err
		}
		beta2, err = strconv.ParseFloat(argsMap[optArgBeta2], 32)
		if err != nil {
			return nil, err
		}
		epsilon, err = strconv.ParseFloat(argsMap[optArgEpsilon], 32)
		if err != nil {
			return nil, err
		}
		amsgrad, err = strconv.ParseBool(argsMap[optArgAmsgrad])
		if err != nil {
			return nil, err
		}
		return NewAdamOptimizer(lr, float32(beta1), float32(beta2), float32(epsilon), amsgrad), nil
	} else {
		return nil, fmt.Errorf("Unknown optimizer type %s", optType)
	}
}<|MERGE_RESOLUTION|>--- conflicted
+++ resolved
@@ -44,21 +44,15 @@
 			if table == nil {
 				return fmt.Errorf("grad %s not in Parameter", name)
 			}
-<<<<<<< HEAD
-			opt.SparseKernel(grad, table, name, lr)
-		} else {
-			opt.IndexedKernel(grad, param, name, lr)
-=======
-			err := opt.SparseKernel(grad, table, name, lrMultiplier)
+			err := opt.SparseKernel(grad, table, name, lr)
 			if err != nil {
 				return err
 			}
 		} else {
-			err := opt.IndexedKernel(grad, param, name, lrMultiplier)
+			err := opt.IndexedKernel(grad, param, name, lr)
 			if err != nil {
 				return err
 			}
->>>>>>> 25cb5bad
 		}
 	}
 	return nil
@@ -81,13 +75,8 @@
 			lr: lr,
 		},
 	}
-<<<<<<< HEAD
-	opt.DenseKernel = func(grad *common.Tensor, param *common.Tensor, name string, lr float32) error {
-		return kernel.SGD(grad, param, lr)
-=======
-	opt.DenseKernel = func(grad *common.Tensor, param *common.Tensor, name string, lrMultiplier float32) {
-		kernel.SGD(grad, param, opt.GetLR()*lrMultiplier)
->>>>>>> 25cb5bad
+	opt.DenseKernel = func(grad *common.Tensor, param *common.Tensor, name string, lr float32) {
+		kernel.SGD(grad, param, lr)
 	}
 	opt.SparseKernel = func(grad *common.IndexedSlices, param *common.EmbeddingTable, name string, lr float32) error {
 		return kernel.SparseSGD(grad, param, lr)
@@ -121,19 +110,19 @@
 		nesterov: nesterov,
 		v:        NewModel(),
 	}
-	opt.DenseKernel = func(grad *common.Tensor, param *common.Tensor, name string, lrMultiplier float32) {
+	opt.DenseKernel = func(grad *common.Tensor, param *common.Tensor, name string, lr float32) {
 		v := opt.v.GetDenseParameter(name)
-		kernel.Momentum(grad, param, v, opt.mu, opt.nesterov, opt.GetLR()*lrMultiplier)
+		kernel.Momentum(grad, param, v, opt.mu, opt.nesterov, lr)
 	}
 	opt.SparseKernel = func(grad *common.IndexedSlices, param *common.EmbeddingTable, name string,
-		lrMultiplier float32) error {
+		lr float32) error {
 		v := opt.v.GetEmbeddingTable(name)
-		return kernel.SparseMomentum(grad, param, v, opt.mu, opt.nesterov, opt.GetLR()*lrMultiplier)
+		return kernel.SparseMomentum(grad, param, v, opt.mu, opt.nesterov, lr)
 	}
 	opt.IndexedKernel = func(grad *common.IndexedSlices, param *common.Tensor, name string,
-		lrMultiplier float32) error {
+		lr float32) error {
 		v := opt.v.GetDenseParameter(name)
-		return kernel.IndexedMomentum(grad, param, v, opt.mu, opt.nesterov, opt.GetLR()*lrMultiplier)
+		return kernel.IndexedMomentum(grad, param, v, opt.mu, opt.nesterov, lr)
 	}
 	return &opt
 }
@@ -177,29 +166,19 @@
 		v:         NewModel(),
 		maxSquare: NewModel(),
 	}
-<<<<<<< HEAD
-	opt.DenseKernel = func(grad *common.Tensor, param *common.Tensor, name string, lr float32) error {
-=======
-	opt.DenseKernel = func(grad *common.Tensor, param *common.Tensor, name string, lrMultiplier float32) {
->>>>>>> 25cb5bad
+	opt.DenseKernel = func(grad *common.Tensor, param *common.Tensor, name string, lr float32) {
 		m := opt.m.GetDenseParameter(name)
 		v := opt.v.GetDenseParameter(name)
 		if opt.amsgrad {
 			ms := opt.maxSquare.GetDenseParameter(name)
-<<<<<<< HEAD
-			return kernel.Adam(grad, param, m, v, lr, opt.step,
+			kernel.Adam(grad, param, m, v, lr, opt.step,
 				opt.beta1, opt.beta2, opt.epsilon, true, ms)
 		}
-		return kernel.Adam(grad, param, m, v, lr, opt.step,
-=======
-			kernel.Adam(grad, param, m, v, opt.GetLR()*lrMultiplier, opt.step,
-				opt.beta1, opt.beta2, opt.epsilon, true, ms)
-		}
-		kernel.Adam(grad, param, m, v, opt.GetLR()*lrMultiplier, opt.step,
->>>>>>> 25cb5bad
+		kernel.Adam(grad, param, m, v, lr, opt.step,
 			opt.beta1, opt.beta2, opt.epsilon, false, nil)
 	}
-	opt.SparseKernel = func(grad *common.IndexedSlices, param *common.EmbeddingTable, name string, lr float32) error {
+	opt.SparseKernel = func(grad *common.IndexedSlices, param *common.EmbeddingTable, name string,
+		lr float32) error {
 		m := opt.m.GetEmbeddingTable(name)
 		v := opt.v.GetEmbeddingTable(name)
 		if opt.amsgrad {
@@ -207,14 +186,11 @@
 			return kernel.SparseAdam(grad, param, m, v, lr, opt.step,
 				opt.beta1, opt.beta2, opt.epsilon, true, ms)
 		}
-<<<<<<< HEAD
 		return kernel.SparseAdam(grad, param, m, v, lr, opt.step,
-=======
-		return kernel.SparseAdam(grad, param, m, v, opt.GetLR()*lrMultiplier, opt.step,
->>>>>>> 25cb5bad
 			opt.beta1, opt.beta2, opt.epsilon, false, nil)
 	}
-	opt.IndexedKernel = func(grad *common.IndexedSlices, param *common.Tensor, name string, lr float32) error {
+	opt.IndexedKernel = func(grad *common.IndexedSlices, param *common.Tensor, name string,
+		lr float32) error {
 		m := opt.m.GetDenseParameter(name)
 		v := opt.v.GetDenseParameter(name)
 		if opt.amsgrad {
@@ -222,11 +198,7 @@
 			return kernel.IndexedAdam(grad, param, m, v, lr, opt.step,
 				opt.beta1, opt.beta2, opt.epsilon, true, ms)
 		}
-<<<<<<< HEAD
 		return kernel.IndexedAdam(grad, param, m, v, lr, opt.step,
-=======
-		return kernel.IndexedAdam(grad, param, m, v, opt.GetLR()*lrMultiplier, opt.step,
->>>>>>> 25cb5bad
 			opt.beta1, opt.beta2, opt.epsilon, false, nil)
 	}
 	return &opt
