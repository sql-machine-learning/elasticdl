--- conflicted
+++ resolved
@@ -17,70 +17,6 @@
 	pb.PserverServer
 	Param *Parameter
 	Opt   Optimizer
-<<<<<<< HEAD
-	PSID  int32
-	lock  *sync.Mutex
-}
-
-// NewServer creates a Server instance
-func NewServer(PSID int32, opt string, lr float32) *Server {
-	var ps Server
-	ps.Param = NewParameter()
-	if opt == "SGD" {
-		ps.Opt = NewSGDOptimizer(lr)
-	}
-	ps.PSID = PSID
-	ps.lock = &sync.Mutex{}
-	return &ps
-}
-
-// PullVariable pulls variable from server
-func (s *Server) PullVariable(ctx context.Context, in *pb.PullVariableRequest) (*pb.PullVariableResponse, error) {
-	var res pb.PullVariableResponse
-	if !s.Param.InitStatus {
-		res.ModelInitStatus = false
-		return &res, nil
-	}
-	res.ModelInitStatus = true
-	res.Model = &pb.Model{}
-	res.Model.Version = s.Param.Version
-	if s.Param.Version > in.CurrentModelVersion {
-		for _, v := range s.Param.NonEmbeddingParam {
-			res.Model.Param = append(res.Model.Param, common.SerializeTensor(v))
-		}
-	}
-	s.Param.InitStatus = true
-	return &res, nil
-}
-
-// PullEmbeddingVector pulls embedding vector from server
-func (s *Server) PullEmbeddingVector(ctx context.Context, in *pb.PullEmbeddingVectorRequest) (*pb.Tensor, error) {
-	if in.Ids == nil {
-		return &pb.Tensor{}, nil
-	}
-	table := s.Param.GetEmbeddingParam(in.Name)
-	if table == nil {
-		return &pb.Tensor{}, fmt.Errorf("Request embedding Table %s not found in Param", in.Name)
-	}
-	t := table.GetEmbeddingVectors(in.Ids)
-	return common.SerializeTensor(t), nil
-}
-
-// PushModel pushes model to server
-func (s *Server) PushModel(ctx context.Context, in *pb.Model) (*empty.Empty, error) {
-	if s.Param.InitStatus {
-		return &empty.Empty{}, nil
-	}
-	s.lock.Lock()
-	err := s.Param.InitFromModelPB(in)
-	if err == nil {
-		s.Param.InitStatus = true
-	}
-	s.lock.Unlock()
-	return &empty.Empty{}, err
-}
-
-=======
 	ID    int // a zero-based successive integer number
 	lock  sync.Mutex
 }
@@ -139,7 +75,6 @@
 	return &empty.Empty{}, err
 }
 
->>>>>>> 53d1d45e
 // PushEmbeddingInfo pushes embedding info to server
 func (s *Server) PushEmbeddingInfo(ctx context.Context, in *pb.Model) (*empty.Empty, error) {
 	s.lock.Lock()
@@ -150,7 +85,6 @@
 
 // PushGradient pushes gradient to server
 func (s *Server) PushGradient(ctx context.Context, in *pb.PushGradientRequest) (*pb.PushGradientResponse, error) {
-<<<<<<< HEAD
 	// TODO(qijun) only support async now
 	var res pb.PushGradientResponse
 	var grads []*common.Tensor
@@ -166,26 +100,14 @@
 }
 
 // CreateServer creates a PS server and starts the serving. Set serverDone when finishes.
-func CreateServer(address string, PSID int32, opt string, lr float32, serverDone chan bool) (*Server, *grpc.Server) {
-=======
-	// TODO: implement the service.
-	return &pb.PushGradientResponse{}, nil
-}
-
-// CreateServer creates a PS server and starts the serving. Set serverDone when finishes.
 func CreateServer(address string, ID int, opt string, lr float32, serverDone chan bool) (*Server, *grpc.Server) {
->>>>>>> 53d1d45e
 	lis, err := net.Listen("tcp", address)
 	if err != nil {
 		log.Fatalf("failed to start PS: %v", err)
 	}
 	// TODO: set maxReceiveMessageSize (default is 4M, too small for elasticdl), maxConcurrentStreams
 	grpcServer := grpc.NewServer()
-<<<<<<< HEAD
-	s := NewServer(PSID, opt, lr)
-=======
 	s := NewServer(ID, opt, lr)
->>>>>>> 53d1d45e
 	pb.RegisterPserverServer(grpcServer, s)
 	go startServe(grpcServer, lis, serverDone)
 	return s, grpcServer
