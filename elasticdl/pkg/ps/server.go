package ps

import (
	"context"
	"elasticdl.org/elasticdl/pkg/common"
	pb "elasticdl.org/elasticdl/pkg/proto"
	"fmt"
	empty "github.com/golang/protobuf/ptypes/empty"
	"google.golang.org/grpc"
	"log"
	"net"
	"sync"
)

// Server defines servicer of ps
type Server struct {
	pb.PserverServer
	Param       *Parameter
	Opt         Optimizer
	ID          int // a zero-based successive integer number
	lock        sync.Mutex
	versionLock sync.Mutex
}

// NewServer creates a Server instance
func NewServer(ID int, optType string, optArgs string) (*Server, error) {
	var ps Server
	ps.Param = NewParameter()
	var err error
	ps.Opt, err = NewOptimizer(optType, optArgs)
	if err != nil {
		return nil, err
	}
	ps.ID = ID
	ps.lock = sync.Mutex{}
	return &ps, nil
}

// PullVariable pulls variable from server
func (s *Server) PullVariable(ctx context.Context, in *pb.PullVariableRequest) (*pb.PullVariableResponse, error) {
	// TODO(qijun) only support async now
	var res pb.PullVariableResponse
	if !s.Param.InitStatus {
		res.ModelInitStatus = false
		return &res, nil
	}
	res.ModelInitStatus = true
	res.Model = &pb.Model{}
	res.Model.Version = s.Param.Version
	if s.Param.Version > in.CurrentModelVersion {
		for _, v := range s.Param.NonEmbeddingParam {
			res.Model.Param = append(res.Model.Param, common.SerializeTensor(v))
		}
	}
	s.Param.InitStatus = true
	return &res, nil
}

// PullEmbeddingVector pulls embedding vector from server
func (s *Server) PullEmbeddingVector(ctx context.Context, in *pb.PullEmbeddingVectorRequest) (*pb.Tensor, error) {
	if in.Ids == nil {
		return &pb.Tensor{}, nil
	}
	table := s.Param.GetEmbeddingParam(in.Name)
	if table == nil {
		return &pb.Tensor{}, fmt.Errorf("Request embedding Table %s not found in Param", in.Name)
	}
	t := table.GetEmbeddingVectors(in.Ids)
	return common.SerializeTensor(t), nil
}

// PushModel pushes model to server
func (s *Server) PushModel(ctx context.Context, in *pb.Model) (*empty.Empty, error) {
	s.lock.Lock()
	var err error
	if !s.Param.InitStatus {
		err = s.Param.InitFromModelPB(in)
		if err == nil {
			s.Param.InitStatus = true
		}
	}
	s.lock.Unlock()
	return &empty.Empty{}, err
}

// PushEmbeddingInfo pushes embedding info to server
func (s *Server) PushEmbeddingInfo(ctx context.Context, in *pb.Model) (*empty.Empty, error) {
	s.lock.Lock()
	err := s.Param.InitFromModelPB(in)
	s.lock.Unlock()
	return &empty.Empty{}, err
}

// PushGradient pushes gradient to server
func (s *Server) PushGradient(ctx context.Context, in *pb.PushGradientRequest) (*pb.PushGradientResponse, error) {
	// TODO(qijun) only support async now
	var res pb.PushGradientResponse
	var grads []*common.Tensor
	for _, gradPB := range in.Gradients {
		grad := common.DeserializeTensorPB(gradPB)
		grads = append(grads, grad)
	}
	err := s.Opt.ApplyGradients(grads, s.Param)
	s.versionLock.Lock()
	s.Param.Version += int32(1)
	s.versionLock.Unlock()
	res.Accepted = true
	res.ModelVersion = s.Param.Version
	return &res, err
}

<<<<<<< HEAD
// CreateServer creates a PS server and starts the serving. Set serverDone when finishes.
func CreateServer(address string, ID int, optType string, optArgs string, serverDone chan bool) (*Server, *grpc.Server) {
=======
// Run creates a grpc server and starts the serving. Set serverDone when finishes.
func (s *Server) Run(address string, serverDone chan bool) *grpc.Server {
>>>>>>> d54c4381
	lis, err := net.Listen("tcp", address)
	if err != nil {
		log.Fatalf("failed to start PS: %v", err)
	}
	// TODO: set maxReceiveMessageSize (default is 4M, too small for elasticdl), maxConcurrentStreams
	grpcServer := grpc.NewServer()
<<<<<<< HEAD
	s, err := NewServer(ID, optType, optArgs)
	if err != nil {
		log.Fatalf("failed to create PS server: %v", err)
	}
=======
>>>>>>> d54c4381
	pb.RegisterPserverServer(grpcServer, s)
	go startServe(grpcServer, lis, serverDone)
	return grpcServer
}

func startServe(server *grpc.Server, lis net.Listener, serverDone chan bool) {
	err := server.Serve(lis)
	if err != nil {
		log.Fatalf("GRPC failed to serve: %v", err)
	}
	serverDone <- true
}<|MERGE_RESOLUTION|>--- conflicted
+++ resolved
@@ -23,17 +23,17 @@
 }
 
 // NewServer creates a Server instance
-func NewServer(ID int, optType string, optArgs string) (*Server, error) {
+func NewServer(ID int, optType string, optArgs string) *Server {
 	var ps Server
 	ps.Param = NewParameter()
 	var err error
 	ps.Opt, err = NewOptimizer(optType, optArgs)
 	if err != nil {
-		return nil, err
+		log.Fatalf("failed to create PS server: %v", err)
 	}
 	ps.ID = ID
 	ps.lock = sync.Mutex{}
-	return &ps, nil
+	return &ps
 }
 
 // PullVariable pulls variable from server
@@ -109,26 +109,14 @@
 	return &res, err
 }
 
-<<<<<<< HEAD
-// CreateServer creates a PS server and starts the serving. Set serverDone when finishes.
-func CreateServer(address string, ID int, optType string, optArgs string, serverDone chan bool) (*Server, *grpc.Server) {
-=======
 // Run creates a grpc server and starts the serving. Set serverDone when finishes.
 func (s *Server) Run(address string, serverDone chan bool) *grpc.Server {
->>>>>>> d54c4381
 	lis, err := net.Listen("tcp", address)
 	if err != nil {
 		log.Fatalf("failed to start PS: %v", err)
 	}
 	// TODO: set maxReceiveMessageSize (default is 4M, too small for elasticdl), maxConcurrentStreams
 	grpcServer := grpc.NewServer()
-<<<<<<< HEAD
-	s, err := NewServer(ID, optType, optArgs)
-	if err != nil {
-		log.Fatalf("failed to create PS server: %v", err)
-	}
-=======
->>>>>>> d54c4381
 	pb.RegisterPserverServer(grpcServer, s)
 	go startServe(grpcServer, lis, serverDone)
 	return grpcServer
