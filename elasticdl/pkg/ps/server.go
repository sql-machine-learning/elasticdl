package ps

import (
	"context"
	"elasticdl.org/elasticdl/pkg/common"
	pb "elasticdl.org/elasticdl/pkg/proto"
	"fmt"
	empty "github.com/golang/protobuf/ptypes/empty"
	"google.golang.org/grpc"
	"log"
	"net"
	"sync"
)

// Server defines servicer of ps
type Server struct {
	pb.PserverServer
	Param *Parameter
	Opt   Optimizer
<<<<<<< HEAD
	PSID  int32
	lock  *sync.Mutex
}

// NewServer creates a Server instance
func NewServer(PSID int32, opt string, lr float32) *Server {
	var ps Server
	ps.Param = NewParameter()
	if opt == "SGD" {
		ps.Opt = NewSGDOptimizer(lr)
	}
	ps.PSID = PSID
	ps.lock = &sync.Mutex{}
	return &ps
}

// PullVariable pulls variable from server
func (s *Server) PullVariable(ctx context.Context, in *pb.PullVariableRequest) (*pb.PullVariableResponse, error) {
	var res pb.PullVariableResponse
	if !s.Param.InitStatus {
		res.ModelInitStatus = false
		return &res, nil
	}
	res.ModelInitStatus = true
	res.Model = &pb.Model{}
	res.Model.Version = s.Param.Version
	if s.Param.Version > in.CurrentModelVersion {
		for _, v := range s.Param.NonEmbeddingParam {
			res.Model.Param = append(res.Model.Param, common.SerializeTensor(v))
		}
	}
	s.Param.InitStatus = true
	return &res, nil
}

// PullEmbeddingVector pulls embedding vector from server
func (s *Server) PullEmbeddingVector(ctx context.Context, in *pb.PullEmbeddingVectorRequest) (*pb.Tensor, error) {
	if in.Ids == nil {
		return &pb.Tensor{}, nil
	}
	table := s.Param.GetEmbeddingParam(in.Name)
	if table == nil {
		return &pb.Tensor{}, fmt.Errorf("Request embedding Table %s not found in Param", in.Name)
	}
	t := table.GetEmbeddingVectors(in.Ids)
	return common.SerializeTensor(t), nil
}

// PushModel pushes model to server
func (s *Server) PushModel(ctx context.Context, in *pb.Model) (*empty.Empty, error) {
	if s.Param.InitStatus {
		return &empty.Empty{}, nil
	}
	s.lock.Lock()
	err := s.Param.InitFromModelPB(in)
	if err == nil {
		s.Param.InitStatus = true
	}
	s.lock.Unlock()
	return &empty.Empty{}, err
}

=======
	ID    int
	lock  sync.Mutex
}

// NewServer creates a Server instance
func NewServer(ID int, opt string, lr float32) *Server {
	return &Server{
		Param: NewParameter(),
		Opt:   NewOptimizer(opt, lr),
		ID:    ID}
}

// PullVariable pulls variable from server
func (s *Server) PullVariable(ctx context.Context, in *pb.PullVariableRequest) (*pb.PullVariableResponse, error) {
	// TODO: implement the service.
	return &pb.PullVariableResponse{}, nil
}

// PullEmbeddingVector pulls embedding vector from server
func (s *Server) PullEmbeddingVector(ctx context.Context, in *pb.PullEmbeddingVectorRequest) (*pb.Tensor, error) {
	// TODO: implement the service.
	return &pb.Tensor{}, nil
}

// PushModel pushes model to server
func (s *Server) PushModel(ctx context.Context, in *pb.Model) (*empty.Empty, error) {
	if s.Param.InitStatus {
		return &empty.Empty{}, nil
	}
	s.lock.Lock()
	err := s.Param.InitFromModelPB(in)
	if err == nil {
		s.Param.InitStatus = true
	}
	s.lock.Unlock()
	return &empty.Empty{}, err
}

>>>>>>> d3fb8136
// PushEmbeddingInfo pushes embedding info to server
func (s *Server) PushEmbeddingInfo(ctx context.Context, in *pb.Model) (*empty.Empty, error) {
	s.lock.Lock()
	err := s.Param.InitFromModelPB(in)
	s.lock.Unlock()
	return &empty.Empty{}, err
}

// PushGradient pushes gradient to server
func (s *Server) PushGradient(ctx context.Context, in *pb.PushGradientRequest) (*pb.PushGradientResponse, error) {
	// TODO: implement the service.
	return &pb.PushGradientResponse{}, nil
}

// CreateServer creates a PS server and starts the serving. Set serverDone when finishes.
<<<<<<< HEAD
func CreateServer(address string, PSID int32, opt string, lr float32, serverDone chan bool) (*Server, *grpc.Server) {
=======
func CreateServer(address string, ID int, opt string, lr float32, serverDone chan bool) *Server {
>>>>>>> d3fb8136
	lis, err := net.Listen("tcp", address)
	if err != nil {
		log.Fatalf("failed to start PS: %v", err)
	}
	// TODO: set maxReceiveMessageSize (default is 4M, too small for elasticdl), maxConcurrentStreams
	grpcServer := grpc.NewServer()
<<<<<<< HEAD
	s := NewServer(PSID, opt, lr)
	pb.RegisterPserverServer(grpcServer, s)
	go startServe(grpcServer, lis, serverDone)
	return s, grpcServer
=======
	s := NewServer(ID, opt, lr)
	pb.RegisterPserverServer(grpcServer, s)
	go startServe(grpcServer, lis, serverDone)
	return s
>>>>>>> d3fb8136
}

func startServe(server *grpc.Server, lis net.Listener, serverDone chan bool) {
	err := server.Serve(lis)
	if err != nil {
		log.Fatalf("GRPC failed to serve: %v", err)
	}
	serverDone <- true
}<|MERGE_RESOLUTION|>--- conflicted
+++ resolved
@@ -17,21 +17,16 @@
 	pb.PserverServer
 	Param *Parameter
 	Opt   Optimizer
-<<<<<<< HEAD
-	PSID  int32
-	lock  *sync.Mutex
+	ID    int
+	lock  sync.Mutex
 }
 
 // NewServer creates a Server instance
-func NewServer(PSID int32, opt string, lr float32) *Server {
-	var ps Server
-	ps.Param = NewParameter()
-	if opt == "SGD" {
-		ps.Opt = NewSGDOptimizer(lr)
-	}
-	ps.PSID = PSID
-	ps.lock = &sync.Mutex{}
-	return &ps
+func NewServer(ID int, opt string, lr float32) *Server {
+	return &Server{
+		Param: NewParameter(),
+		Opt:   NewOptimizer(opt, lr),
+		ID:    ID}
 }
 
 // PullVariable pulls variable from server
@@ -80,46 +75,6 @@
 	return &empty.Empty{}, err
 }
 
-=======
-	ID    int
-	lock  sync.Mutex
-}
-
-// NewServer creates a Server instance
-func NewServer(ID int, opt string, lr float32) *Server {
-	return &Server{
-		Param: NewParameter(),
-		Opt:   NewOptimizer(opt, lr),
-		ID:    ID}
-}
-
-// PullVariable pulls variable from server
-func (s *Server) PullVariable(ctx context.Context, in *pb.PullVariableRequest) (*pb.PullVariableResponse, error) {
-	// TODO: implement the service.
-	return &pb.PullVariableResponse{}, nil
-}
-
-// PullEmbeddingVector pulls embedding vector from server
-func (s *Server) PullEmbeddingVector(ctx context.Context, in *pb.PullEmbeddingVectorRequest) (*pb.Tensor, error) {
-	// TODO: implement the service.
-	return &pb.Tensor{}, nil
-}
-
-// PushModel pushes model to server
-func (s *Server) PushModel(ctx context.Context, in *pb.Model) (*empty.Empty, error) {
-	if s.Param.InitStatus {
-		return &empty.Empty{}, nil
-	}
-	s.lock.Lock()
-	err := s.Param.InitFromModelPB(in)
-	if err == nil {
-		s.Param.InitStatus = true
-	}
-	s.lock.Unlock()
-	return &empty.Empty{}, err
-}
-
->>>>>>> d3fb8136
 // PushEmbeddingInfo pushes embedding info to server
 func (s *Server) PushEmbeddingInfo(ctx context.Context, in *pb.Model) (*empty.Empty, error) {
 	s.lock.Lock()
@@ -135,28 +90,17 @@
 }
 
 // CreateServer creates a PS server and starts the serving. Set serverDone when finishes.
-<<<<<<< HEAD
-func CreateServer(address string, PSID int32, opt string, lr float32, serverDone chan bool) (*Server, *grpc.Server) {
-=======
-func CreateServer(address string, ID int, opt string, lr float32, serverDone chan bool) *Server {
->>>>>>> d3fb8136
+func CreateServer(address string, ID int, opt string, lr float32, serverDone chan bool) (*Server, *grpc.Server) {
 	lis, err := net.Listen("tcp", address)
 	if err != nil {
 		log.Fatalf("failed to start PS: %v", err)
 	}
 	// TODO: set maxReceiveMessageSize (default is 4M, too small for elasticdl), maxConcurrentStreams
 	grpcServer := grpc.NewServer()
-<<<<<<< HEAD
-	s := NewServer(PSID, opt, lr)
+	s := NewServer(ID, opt, lr)
 	pb.RegisterPserverServer(grpcServer, s)
 	go startServe(grpcServer, lis, serverDone)
 	return s, grpcServer
-=======
-	s := NewServer(ID, opt, lr)
-	pb.RegisterPserverServer(grpcServer, s)
-	go startServe(grpcServer, lis, serverDone)
-	return s
->>>>>>> d3fb8136
 }
 
 func startServe(server *grpc.Server, lis net.Listener, serverDone chan bool) {
