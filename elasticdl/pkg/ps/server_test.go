package ps

import (
	"context"
	"elasticdl.org/elasticdl/pkg/common"
	pb "elasticdl.org/elasticdl/pkg/proto"
	empty "github.com/golang/protobuf/ptypes/empty"
	"github.com/stretchr/testify/assert"
	"google.golang.org/grpc"
	"log"
	"math/rand"
	"net"
	"testing"
	"time"
)

const (
	ADDR string = "localhost:12345"
)

type masterServer struct {
	pb.MasterServer
	address      string
	modelVersion int32
	server       *grpc.Server
}

func (s *masterServer) run() {
	lis, err := net.Listen("tcp", s.address)
	if err != nil {
		log.Fatalf("failed to start Master: %v", err)
	}
	s.server = grpc.NewServer()
	pb.RegisterMasterServer(s.server, s)
	go s.startServe(lis)
}

func (s *masterServer) startServe(lis net.Listener) {
	s.server.Serve(lis)
}

func (s *masterServer) stop() {
	s.server.Stop()
}

// ReportVersion grpc service
func (s *masterServer) ReportVersion(ctx context.Context, in *pb.ReportVersionRequest) (*empty.Empty, error) {
	var res empty.Empty
	if in.ModelVersion > s.modelVersion {
		s.modelVersion = in.ModelVersion
	}
	return &res, nil
}

func newMasterServer(addr string) *masterServer {
	server := masterServer{modelVersion: int32(0), address: addr}
	return &server
}

func createClient() (pb.PserverClient, context.Context, *grpc.ClientConn, context.CancelFunc) {
	conn, err := grpc.Dial(ADDR, grpc.WithInsecure(), grpc.WithBlock())
	if err != nil {
		log.Fatalf("did not connect: %v", err)
	}
	c := pb.NewPserverClient(conn)
	ctx, cancel := context.WithTimeout(context.Background(), time.Second)
	return c, ctx, conn, cancel
}

func TestMasterClient(t *testing.T) {
	// Create a Master server
	masterAddr := "localhost:12368"
	masterServer := newMasterServer(masterAddr)
	masterServer.run()
	// New a PS server
	s := NewServer(0, "SGD", 0.1, masterAddr, 0)

	version := int32(2)
	s.masterClient.reportVersion(version)
	assert.Equal(t, masterServer.modelVersion, version)
	s.masterClient.reportVersion(int32(1))
	assert.Equal(t, masterServer.modelVersion, version)
	version = int32(22)
	s.masterClient.reportVersion(version)
	assert.Equal(t, masterServer.modelVersion, version)

	masterServer.stop()
	s.masterClient.closeConn()
}

func TestPushModel(t *testing.T) {
	// Create a PS server
	serverDone := make(chan bool)
<<<<<<< HEAD
	s := NewServer(0, "SGD", 0.1, "", 0)
=======
	s := NewServer(0, "SGD", "learning_rate=0.1;momentum=0.0;nesterov=false;")
>>>>>>> a9f65467
	gs := s.Run(ADDR, serverDone)
	client, ctx, conn, cancel := createClient()
	defer conn.Close()
	defer cancel()

	var request pb.Model
	// non embedding param
	a := make([]float32, 10)
	b := make([]float32, 10)
	for i := 0; i < 10; i++ {
		a[i] = rand.Float32()
		b[i] = rand.Float32()
	}
	d := []int64{2, 5}
	t1 := common.Tensor{"t1", a, d, nil}
	t2 := common.Tensor{"t2", b, d, nil}

	request.Param = append(request.Param, common.SerializeTensor(&t1))
	request.Param = append(request.Param, common.SerializeTensor(&t2))

	_, err := client.PushModel(ctx, &request)

	if err != nil {
		t.Errorf("Failed to push model")
	}

	assert.True(t, s.Param.InitStatus)
	assert.Len(t, s.Param.NonEmbeddingParam, 2)
	assert.Contains(t, s.Param.NonEmbeddingParam, "t1")
	assert.Contains(t, s.Param.NonEmbeddingParam, "t2")
	assert.True(t, common.CompareFloatArray(a, s.Param.GetNonEmbeddingParam("t1").Value, 0.001))
	assert.True(t, common.CompareFloatArray(b, s.Param.GetNonEmbeddingParam("t2").Value, 0.001))
	gs.Stop()
}

func TestPushEmbeddingInfo(t *testing.T) {
	// Create a PS server
	serverDone := make(chan bool)
<<<<<<< HEAD
	s := NewServer(0, "SGD", 0.1, "", 0)
=======
	s := NewServer(0, "SGD", "learning_rate=0.1;momentum=0.0;nesterov=false;")
>>>>>>> a9f65467
	gs := s.Run(ADDR, serverDone)
	client, ctx, conn, cancel := createClient()
	defer conn.Close()
	defer cancel()

	var request pb.Model
	// embedding table info
	var epb pb.EmbeddingTableInfo
	epb.Name = "e1"
	epb.Dim = 2
	epb.Initializer = "zero"
	request.EmbeddingTableInfo = append(request.EmbeddingTableInfo, &epb)

	_, err := client.PushEmbeddingInfo(ctx, &request)
	if err != nil {
		t.Errorf("Failed to push embedding vector info")
	}

	assert.Contains(t, s.Param.EmbeddingParam, "e1")
	assert.Equal(t, int64(2), s.Param.GetEmbeddingParam("e1").Dim)
	gs.Stop()
}

func TestPullVariable(t *testing.T) {
	// Create a PS server
	serverDone := make(chan bool)
<<<<<<< HEAD
	s := NewServer(0, "SGD", 0.1, "", 0)
=======
	s := NewServer(0, "SGD", "learning_rate=0.1;momentum=0.0;nesterov=false;")
>>>>>>> a9f65467
	gs := s.Run(ADDR, serverDone)
	client, ctx, conn, cancel := createClient()
	defer conn.Close()
	defer cancel()

	var request1 pb.Model
	// non embedding param
	a := make([]float32, 6)
	b := make([]float32, 6)
	for i := 0; i < 6; i++ {
		a[i] = rand.Float32()
		b[i] = rand.Float32()
	}
	d := []int64{2, 3}
	t1 := common.Tensor{"t1", a, d, nil}
	t2 := common.Tensor{"t2", b, d, nil}

	request1.Param = append(request1.Param, common.SerializeTensor(&t1))
	request1.Param = append(request1.Param, common.SerializeTensor(&t2))

	_, err1 := client.PushModel(ctx, &request1)

	if err1 != nil {
		t.Errorf("Failed to push model")
	}

	assert.Contains(t, s.Param.NonEmbeddingParam, "t1")
	assert.Contains(t, s.Param.NonEmbeddingParam, "t2")

	var request2 pb.PullVariableRequest
	request2.CurrentModelVersion = -1

	res, err2 := client.PullVariable(ctx, &request2)
	if err2 != nil {
		t.Errorf("Failed to pull variable")
	}

	assert.True(t, res.ModelInitStatus)

	p := NewParameter()
	p.InitFromModelPB(res.Model)

	assert.Equal(t, int32(0), p.Version)
	assert.Equal(t, 2, len(p.NonEmbeddingParam))
	assert.Contains(t, p.NonEmbeddingParam, "t1")
	assert.Contains(t, p.NonEmbeddingParam, "t2")
	assert.True(t, common.CompareFloatArray(p.GetNonEmbeddingParam("t1").Value, a, 0.0001))
	assert.True(t, common.CompareFloatArray(p.GetNonEmbeddingParam("t2").Value, b, 0.0001))
	gs.Stop()
}

func TestPullEmbeddingVector(t *testing.T) {
	// Create a PS server
	serverDone := make(chan bool)
<<<<<<< HEAD
	s := NewServer(0, "SGD", 0.1, "", 0)
=======
	s := NewServer(0, "SGD", "learning_rate=0.1;momentum=0.0;nesterov=false;")
>>>>>>> a9f65467
	gs := s.Run(ADDR, serverDone)
	client, ctx, conn, cancel := createClient()
	defer conn.Close()
	defer cancel()

	var request1 pb.Model
	// embedding table info
	var epb pb.EmbeddingTableInfo
	epb.Name = "e1"
	epb.Dim = 2
	epb.Initializer = "zero"
	request1.EmbeddingTableInfo = append(request1.EmbeddingTableInfo, &epb)

	_, err1 := client.PushEmbeddingInfo(ctx, &request1)
	if err1 != nil {
		t.Errorf("Failed to push embedding vector info")
	}

	var request2 pb.PullEmbeddingVectorRequest
	ids := []int64{1, 3, 5}
	request2.Name = "e1"
	request2.Ids = ids

	res, err2 := client.PullEmbeddingVector(ctx, &request2)
	if err2 != nil {
		t.Errorf("Failed to pull embedding vector")
	}

	assert.Contains(t, s.Param.EmbeddingParam, "e1")
	tensor := common.DeserializeTensorPB(res)
	assert.Equal(t, "e1", tensor.Name)
	assert.Equal(t, ids, tensor.Indices)
	assert.Equal(t, 6, len(tensor.Value))
	gs.Stop()
}

func TestPushGradient(t *testing.T) {
	// Create a PS server
	serverDone := make(chan bool)
<<<<<<< HEAD
	s := NewServer(0, "SGD", 0.1, "", 0)
=======
	s := NewServer(0, "SGD", "learning_rate=0.1;momentum=0.0;nesterov=false;")
>>>>>>> a9f65467
	gs := s.Run(ADDR, serverDone)
	client, ctx, conn, cancel := createClient()
	defer conn.Close()
	defer cancel()

	// non embedding param
	v1 := []float32{10.0, 20.0, 30.0}
	v2 := []float32{20.0, 40.0, 60.0}
	d := []int64{1, 3}
	t1 := common.Tensor{"t1", v1, d, nil}
	t2 := common.Tensor{"t2", v2, d, nil}

	// embedding param info
	var epb pb.EmbeddingTableInfo
	epb.Name = "e1"
	epb.Dim = 2
	epb.Initializer = "zero"

	ev := []float32{1.0, 2.0, 3.0, 4.0, 5.0, 6.0, 7.0, 8.0}
	ed := []int64{4, 2}
	ei := []int64{0, 1, 2, 3}
	e1 := common.Tensor{"e1", ev, ed, ei}

	// push model request
	var request1 pb.Model
	request1.EmbeddingTableInfo = append(request1.EmbeddingTableInfo, &epb)
	request1.Param = append(request1.Param, common.SerializeTensor(&t1))
	request1.Param = append(request1.Param, common.SerializeTensor(&t2))
	request1.Param = append(request1.Param, common.SerializeTensor(&e1))

	_, err1 := client.PushModel(ctx, &request1)
	if err1 != nil {
		t.Errorf("Failed to push model")
	}

	gv1 := []float32{1.0, 2.0, 3.0}
	gv2 := []float32{2.0, 4.0, 6.0}
	g1 := common.Tensor{"t1", gv1, d, nil}
	g2 := common.Tensor{"t2", gv2, d, nil}

	egv1 := []float32{1.0, 1.0, 1.0, 2.0, 2.0, 2.0}
	egd1 := []int64{3, 2}
	egi1 := []int64{3, 1, 3}
	eg1 := common.Tensor{"e1", egv1, egd1, egi1}

	var request2 pb.PushGradientRequest
	request2.ModelVersion = 0
	request2.Gradients = append(request2.Gradients, common.SerializeTensor(&g1))
	request2.Gradients = append(request2.Gradients, common.SerializeTensor(&g2))
	request2.Gradients = append(request2.Gradients, common.SerializeTensor(&eg1))

	res1, err2 := client.PushGradient(ctx, &request2)
	if err2 != nil {
		t.Errorf("Failed to pull gradients")
	}

	assert.True(t, res1.Accepted)
	assert.Equal(t, int32(1), res1.ModelVersion)

	assert.Contains(t, s.Param.NonEmbeddingParam, "t1")
	assert.Contains(t, s.Param.NonEmbeddingParam, "t2")
	assert.Contains(t, s.Param.EmbeddingParam, "e1")
	exptV1 := []float32{9.9, 19.8, 29.7}
	exptV2 := []float32{19.8, 39.6, 59.4}
	assert.True(t, common.CompareFloatArray(s.Param.GetNonEmbeddingParam("t1").Value, exptV1, 0.0001))
	assert.True(t, common.CompareFloatArray(s.Param.GetNonEmbeddingParam("t2").Value, exptV2, 0.0001))

	expGV1 := []float32{1.0, 2.0, 2.9, 3.8, 5.0, 6.0, 6.7, 7.7}
	actGV1 := s.Param.GetEmbeddingParam("e1").GetEmbeddingVectors(ei)
	assert.True(t, common.CompareFloatArray(actGV1.Value, expGV1, 0.0001))
	gs.Stop()
}<|MERGE_RESOLUTION|>--- conflicted
+++ resolved
@@ -73,7 +73,7 @@
 	masterServer := newMasterServer(masterAddr)
 	masterServer.run()
 	// New a PS server
-	s := NewServer(0, "SGD", 0.1, masterAddr, 0)
+	s := NewServer(0, "SGD", "learning_rate=0.1;momentum=0.0;nesterov=false;", masterAddr, 0)
 
 	version := int32(2)
 	s.masterClient.reportVersion(version)
@@ -91,11 +91,7 @@
 func TestPushModel(t *testing.T) {
 	// Create a PS server
 	serverDone := make(chan bool)
-<<<<<<< HEAD
-	s := NewServer(0, "SGD", 0.1, "", 0)
-=======
-	s := NewServer(0, "SGD", "learning_rate=0.1;momentum=0.0;nesterov=false;")
->>>>>>> a9f65467
+	s := NewServer(0, "SGD", "learning_rate=0.1;momentum=0.0;nesterov=false;", "", 0)
 	gs := s.Run(ADDR, serverDone)
 	client, ctx, conn, cancel := createClient()
 	defer conn.Close()
@@ -134,11 +130,7 @@
 func TestPushEmbeddingInfo(t *testing.T) {
 	// Create a PS server
 	serverDone := make(chan bool)
-<<<<<<< HEAD
-	s := NewServer(0, "SGD", 0.1, "", 0)
-=======
-	s := NewServer(0, "SGD", "learning_rate=0.1;momentum=0.0;nesterov=false;")
->>>>>>> a9f65467
+	s := NewServer(0, "SGD", "learning_rate=0.1;momentum=0.0;nesterov=false;", "", 0)
 	gs := s.Run(ADDR, serverDone)
 	client, ctx, conn, cancel := createClient()
 	defer conn.Close()
@@ -165,11 +157,7 @@
 func TestPullVariable(t *testing.T) {
 	// Create a PS server
 	serverDone := make(chan bool)
-<<<<<<< HEAD
-	s := NewServer(0, "SGD", 0.1, "", 0)
-=======
-	s := NewServer(0, "SGD", "learning_rate=0.1;momentum=0.0;nesterov=false;")
->>>>>>> a9f65467
+	s := NewServer(0, "SGD", "learning_rate=0.1;momentum=0.0;nesterov=false;", "", 0)
 	gs := s.Run(ADDR, serverDone)
 	client, ctx, conn, cancel := createClient()
 	defer conn.Close()
@@ -224,11 +212,7 @@
 func TestPullEmbeddingVector(t *testing.T) {
 	// Create a PS server
 	serverDone := make(chan bool)
-<<<<<<< HEAD
-	s := NewServer(0, "SGD", 0.1, "", 0)
-=======
-	s := NewServer(0, "SGD", "learning_rate=0.1;momentum=0.0;nesterov=false;")
->>>>>>> a9f65467
+	s := NewServer(0, "SGD", "learning_rate=0.1;momentum=0.0;nesterov=false;", "", 0)
 	gs := s.Run(ADDR, serverDone)
 	client, ctx, conn, cancel := createClient()
 	defer conn.Close()
@@ -268,11 +252,7 @@
 func TestPushGradient(t *testing.T) {
 	// Create a PS server
 	serverDone := make(chan bool)
-<<<<<<< HEAD
-	s := NewServer(0, "SGD", 0.1, "", 0)
-=======
-	s := NewServer(0, "SGD", "learning_rate=0.1;momentum=0.0;nesterov=false;")
->>>>>>> a9f65467
+	s := NewServer(0, "SGD", "learning_rate=0.1;momentum=0.0;nesterov=false;", "", 0)
 	gs := s.Run(ADDR, serverDone)
 	client, ctx, conn, cancel := createClient()
 	defer conn.Close()
