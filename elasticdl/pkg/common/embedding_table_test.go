package common

import (
	"github.com/stretchr/testify/assert"
	"testing"
)

func TestEmbeddingTableInit(t *testing.T) {
	e1 := NewEmbeddingTable("e1", 2, "zero")
	v1 := e1.GetEmbeddingVector(10)
	assert.Contains(t, e1.EmbeddingVector, int64(10))
	assert.Equal(t, len(v1.Value), 2)
	assert.Equal(t, v1.Value[0], float32(0.0))
}

func TestEmbeddingTableGet(t *testing.T) {
	e1 := NewEmbeddingTable("e1", 2, "zero")
	v1 := e1.GetEmbeddingVector(1)
	assert.Equal(t, len(v1.Value), 2)
	v1.Value[0] = 1.0
	v1.Value[1] = 2.0
	assert.Equal(t, len(e1.EmbeddingVector[1].Value), 2)
	assert.Equal(t, e1.EmbeddingVector[1].Value[0], float32(1.0))
	assert.Equal(t, e1.EmbeddingVector[1].Value[1], float32(2.0))

	indices := []int64{1, 3, 5, 7, 9}
	v := e1.GetEmbeddingVectors(indices)
	assert.Equal(t, v.Value[0], float32(1.0))
	assert.Equal(t, v.Value[1], float32(2.0))
	assert.Equal(t, v.Value[2], float32(0.0))
<<<<<<< HEAD
}

func TestEmbeddingTableSet(t *testing.T) {
	e := NewEmbeddingTable("e1", 2, "zero")
	i := []int64{1, 3, 5}
	v := []float32{1.0, 2.0, 3.0, 4.0, 5.0, 6.0}

	err := e.SetEmbeddingVectors(i, v)
	assert.Nil(t, err)

	v1 := e.GetEmbeddingVector(1)
	assert.True(t, CompareFloatArray([]float32{1.0, 2.0}, v1.Value, 0.0001))

	v3 := e.GetEmbeddingVector(3)
	assert.True(t, CompareFloatArray([]float32{3.0, 4.0}, v3.Value, 0.0001))

	v5 := e.GetEmbeddingVector(5)
	assert.True(t, CompareFloatArray([]float32{5.0, 6.0}, v5.Value, 0.0001))
=======
>>>>>>> 09b2cf7a
}<|MERGE_RESOLUTION|>--- conflicted
+++ resolved
@@ -28,25 +28,4 @@
 	assert.Equal(t, v.Value[0], float32(1.0))
 	assert.Equal(t, v.Value[1], float32(2.0))
 	assert.Equal(t, v.Value[2], float32(0.0))
-<<<<<<< HEAD
-}
-
-func TestEmbeddingTableSet(t *testing.T) {
-	e := NewEmbeddingTable("e1", 2, "zero")
-	i := []int64{1, 3, 5}
-	v := []float32{1.0, 2.0, 3.0, 4.0, 5.0, 6.0}
-
-	err := e.SetEmbeddingVectors(i, v)
-	assert.Nil(t, err)
-
-	v1 := e.GetEmbeddingVector(1)
-	assert.True(t, CompareFloatArray([]float32{1.0, 2.0}, v1.Value, 0.0001))
-
-	v3 := e.GetEmbeddingVector(3)
-	assert.True(t, CompareFloatArray([]float32{3.0, 4.0}, v3.Value, 0.0001))
-
-	v5 := e.GetEmbeddingVector(5)
-	assert.True(t, CompareFloatArray([]float32{5.0, 6.0}, v5.Value, 0.0001))
-=======
->>>>>>> 09b2cf7a
 }