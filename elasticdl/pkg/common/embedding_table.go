--- conflicted
+++ resolved
@@ -40,8 +40,7 @@
 		start := int64(i) * table.Dim
 		copy(t.Value[start:start+table.Dim], table.GetEmbeddingVector(index).Value)
 	}
-<<<<<<< HEAD
-	return vectors
+	return t
 }
 
 // SetEmbeddingVectors sets (indices, value) pair to embedding vector
@@ -55,7 +54,4 @@
 		copy(table.EmbeddingVector[index].Value, value[start:start+table.Dim])
 	}
 	return nil
-=======
-	return t
->>>>>>> 531fcf78
 }