package common

import (
	"github.com/tensorflow/tensorflow/tensorflow/go/core/framework/types_go_proto"
	"sync"
)

// EmbeddingTable struct
type EmbeddingTable struct {
	Dim              int64
	Initializer      string
	EmbeddingVectors map[int64]*Tensor
	Dtype            types_go_proto.DataType
<<<<<<< HEAD
	RandomSeed       int64
=======
	lock             sync.RWMutex
>>>>>>> a418c9f1
}

// NewEmbeddingTable creates an embedding table instance
func NewEmbeddingTable(dim int64, initializer string, dtype types_go_proto.DataType) *EmbeddingTable {
	return &EmbeddingTable{
		Dim:              dim,
		Initializer:      initializer,
		EmbeddingVectors: make(map[int64]*Tensor),
		Dtype:            dtype,
	}
}

// GetEmbeddingVector returns an REFERENCE of embedding vector giving an index
func (e *EmbeddingTable) GetEmbeddingVector(index int64) *Tensor {
	e.lock.RLock()
	if value, ok := e.EmbeddingVectors[index]; ok {
		e.lock.RUnlock()
		return value
	}
	e.lock.RUnlock()
	newVector := NewEmptyVector(e.Dim, e.Dtype)
<<<<<<< HEAD
	// TODO(qijun) only support uniform initializer
	if e.Initializer == "uniform" {
		InitializerFn := RandomUniform(-0.05, 0.05, e.RandomSeed)
		InitializerFn(newVector)
		e.RandomSeed++
	}
=======
	e.lock.Lock()
>>>>>>> a418c9f1
	e.EmbeddingVectors[index] = newVector
	e.lock.Unlock()
	return newVector
}

// GetEmbeddingVectors returns COPYS of embedding vectors giving an array of indices
func (e *EmbeddingTable) GetEmbeddingVectors(indices []int64) *Tensor {
	dim := []int64{int64(len(indices)), e.Dim}
	tensor := NewEmptyTensor(dim, e.Dtype)
	for i, index := range indices {
		tensor.SetRow(int64(i), e.GetEmbeddingVector(index))
	}
	return tensor
}

// SetEmbeddingVectors sets (indices, value) pair to embedding vector
func (e *EmbeddingTable) SetEmbeddingVectors(idxslice *IndexedSlices) error {
	for i, index := range idxslice.Ids {
		value := e.GetEmbeddingVector(index)
		copy(value.Buffer, idxslice.ConcatTensors.GetRow(int64(i)).Buffer)
	}
	return nil
}

// ToIndexedSlices transforms embedding table format to indexed slices format
func (e *EmbeddingTable) ToIndexedSlices() *IndexedSlices {
	ids := make([]int64, 0, len(e.EmbeddingVectors))
	for k := range e.EmbeddingVectors {
		ids = append(ids, k)
	}
	return NewIndexedSlices(e.GetEmbeddingVectors(ids), ids)
}<|MERGE_RESOLUTION|>--- conflicted
+++ resolved
@@ -11,11 +11,8 @@
 	Initializer      string
 	EmbeddingVectors map[int64]*Tensor
 	Dtype            types_go_proto.DataType
-<<<<<<< HEAD
-	RandomSeed       int64
-=======
 	lock             sync.RWMutex
->>>>>>> a418c9f1
+	seed             int64
 }
 
 // NewEmbeddingTable creates an embedding table instance
@@ -37,17 +34,14 @@
 	}
 	e.lock.RUnlock()
 	newVector := NewEmptyVector(e.Dim, e.Dtype)
-<<<<<<< HEAD
 	// TODO(qijun) only support uniform initializer
 	if e.Initializer == "uniform" {
-		InitializerFn := RandomUniform(-0.05, 0.05, e.RandomSeed)
+		InitializerFn := RandomUniform(-0.05, 0.05, e.seed)
 		InitializerFn(newVector)
-		e.RandomSeed++
 	}
-=======
 	e.lock.Lock()
->>>>>>> a418c9f1
 	e.EmbeddingVectors[index] = newVector
+	e.seed++
 	e.lock.Unlock()
 	return newVector
 }
