--- conflicted
+++ resolved
@@ -1,6 +1,4 @@
 package common
-
-import "fmt"
 
 // EmbeddingTable struct
 type EmbeddingTable struct {
@@ -32,30 +30,6 @@
 }
 
 // GetEmbeddingVectors returns embedding vectors giving an array of indices
-<<<<<<< HEAD
-func (table *EmbeddingTable) GetEmbeddingVectors(indices []int64) *common.Tensor {
-	var vectors []float32
-	d := []int64{int64(len(in.Ids)), table.Dim}
-	t := common.NewTensor(d)
-	t.Indices = indices
-	for i, index := range indices {
-		copy(t.Value[int64(i):int64(i)+table.Dim], table.GetEmbeddingVector(index))
-	}
-	return t
-}
-
-// SetEmbeddingVectors sets (indices, value) pair to embedding vector
-func (table *EmbeddingTable) SetEmbeddingVectors(indices []int64, value []float32) error {
-	if int64(len(indices))*table.Dim != int64(len(value)) {
-		return fmt.Errorf("Embedding vectors dim not match")
-	}
-	for i, index := range indices {
-		table.EmbeddingVector[index] = NewVector(table.Dim)
-		start := int64(i) * table.Dim
-		copy(table.EmbeddingVector[index].Value, value[start:start+table.Dim])
-	}
-	return nil
-=======
 func (table *EmbeddingTable) GetEmbeddingVectors(indices []int64) *Tensor {
 	d := []int64{int64(len(indices)), table.Dim}
 	t := NewTensor(d)
@@ -65,5 +39,4 @@
 		copy(t.Value[start:start+table.Dim], table.GetEmbeddingVector(index).Value)
 	}
 	return t
->>>>>>> 09b2cf7a
 }