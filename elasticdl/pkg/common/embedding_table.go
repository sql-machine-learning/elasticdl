--- conflicted
+++ resolved
@@ -32,13 +32,8 @@
 }
 
 // GetEmbeddingVectors returns embedding vectors giving an array of indices
-<<<<<<< HEAD
 func (table *EmbeddingTable) GetEmbeddingVectors(indices []int64) []float32 {
 	var vectors []float32
-=======
-func (table *EmbeddingTable) GetEmbeddingVectors(indices []int64) []*Tensor {
-	var vectors []*Tensor
->>>>>>> c9fc1966
 	for _, index := range indices {
 		vectors = append(vectors, table.GetEmbeddingVector(index)...)
 	}
