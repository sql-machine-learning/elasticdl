--- conflicted
+++ resolved
@@ -26,12 +26,7 @@
 		return value
 	}
 	// TODO(qijun) only support zero initializer now
-<<<<<<< HEAD
-	newVector := NewVector(table.Dim)
-	newVector.Name = table.Name
-=======
 	newVector := NewVector(table.Dim, table.Name)
->>>>>>> 53d1d45e
 	table.EmbeddingVector[index] = newVector
 	return newVector
 }
@@ -39,12 +34,7 @@
 // GetEmbeddingVectors returns embedding vectors giving an array of indices
 func (table *EmbeddingTable) GetEmbeddingVectors(indices []int64) *Tensor {
 	d := []int64{int64(len(indices)), table.Dim}
-<<<<<<< HEAD
-	t := NewTensor(d)
-	t.Name = table.Name
-=======
 	t := NewTensor(d, table.Name)
->>>>>>> 53d1d45e
 	t.Indices = indices
 	for i, index := range indices {
 		start := int64(i) * table.Dim
