package common

import "fmt"

// EmbeddingTable struct
type EmbeddingTable struct {
	Name            string
	Dim             int64
	Initializer     string
	EmbeddingVector map[int64]*Tensor
}

// NewEmbeddingTable creates an embedding table instance
func NewEmbeddingTable(name string, dim int64, initializer string) *EmbeddingTable {
	var table EmbeddingTable
	table.Name = name
	table.Dim = dim
	table.Initializer = initializer
	table.EmbeddingVector = make(map[int64]*Tensor)
	return &table
}

// GetEmbeddingVector returns embedding vector giving an index
func (table *EmbeddingTable) GetEmbeddingVector(index int64) *Tensor {
	if value, ok := table.EmbeddingVector[index]; ok {
		return value
	}
	// TODO(qijun) only support zero initializer now
	newVector := NewVector(table.Dim)
	table.EmbeddingVector[index] = newVector
	return newVector
}

// GetEmbeddingVectors returns embedding vectors giving an array of indices
func (table *EmbeddingTable) GetEmbeddingVectors(indices []int64) []float32 {
	var vectors []float32
	for _, index := range indices {
		vectors = append(vectors, table.GetEmbeddingVector(index)...)
	}
	return vectors
}

// SetEmbeddingVectors sets (indices, value) pair to embedding vector
func (table *EmbeddingTable) SetEmbeddingVectors(indices []int64, value []float32) error {
	if int64(len(indices))*table.Dim != int64(len(value)) {
		return fmt.Errorf("Embedding vectors dim not match")
	}
	for i, index := range indices {
<<<<<<< HEAD
		copy(table.EmbeddingVector[index], value[int64(i):int64(i)+table.Dim])
=======
		table.EmbeddingVector[index] = NewVector(table.Dim)
		start := int64(i) * table.Dim
		copy(table.EmbeddingVector[index].Value, value[start:start+table.Dim])
>>>>>>> 9882f550
	}
	return nil
}<|MERGE_RESOLUTION|>--- conflicted
+++ resolved
@@ -46,13 +46,9 @@
 		return fmt.Errorf("Embedding vectors dim not match")
 	}
 	for i, index := range indices {
-<<<<<<< HEAD
-		copy(table.EmbeddingVector[index], value[int64(i):int64(i)+table.Dim])
-=======
 		table.EmbeddingVector[index] = NewVector(table.Dim)
 		start := int64(i) * table.Dim
 		copy(table.EmbeddingVector[index].Value, value[start:start+table.Dim])
->>>>>>> 9882f550
 	}
 	return nil
 }