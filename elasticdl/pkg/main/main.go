--- conflicted
+++ resolved
@@ -34,11 +34,7 @@
 	flag.Parse()
 	address := fmt.Sprintf("%s:%d", os.Getenv("MY_POD_IP"), *port)
 	serverDone := make(chan bool)
-<<<<<<< HEAD
-	ps.CreateServer(address, int32(*psID), "SGD", 0.1, serverDone)
-=======
 	ps.CreateServer(address, *psID, "SGD", 0.1, serverDone)
->>>>>>> d3fb8136
 	log.Println("PS service started at ", address)
 	for {
 		select {
