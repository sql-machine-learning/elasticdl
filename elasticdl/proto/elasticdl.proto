syntax = "proto3";

import "google/protobuf/empty.proto";

package master;

enum TensorDtype {
  // Not a legal value for DataType. Used to indicate a DataType field
  // has not been set.
  DT_INVALID = 0;

  DT_INT8 = 1;
  DT_INT16 = 2;
  DT_INT32 = 3;
  DT_INT64 = 4;
  DT_FLOAT16 = 5;
  DT_FLOAT32 = 6;
  DT_FLOAT64 = 7;
  DT_BOOL = 8;
}

enum TaskType {
  TRAINING = 0;
  EVALUATION = 1;
  PREDICTION = 2;
  WAIT = 3;
  SAVE_MODEL = 4;
}

// A task is a unit of work for ElasticDL training workers, assigned by master.
// Worker divides a task into multiple minibatches and compute a gradient for
// each minibatch. For now, only RecordIO file format is supported.
message Task {
  // Unique id assigned by master.
  int32 task_id = 1;

  int32 minibatch_size = 2;

  // Name for the shard. If RecordIO file format is used, this should be the
  // filename for a RecordIO shard. An empty shard name signifies that the
  // master has no pending tasks to assign to the requesting worker.
  string shard_name = 3;

  // Starting and ending (non-inclusive) record number.
  int64 start = 4;
  int64 end = 5;

  // Current model version on master
  int32 model_version = 6;

  // Whether this is training or evaluation task.
  TaskType type = 7;

  // Extended task configuration as a list of key-value pair.
  // The task message is mainly targeted to data and model.
  // What's more, we also leverage task mechanism to complete
  // some work such as saving the model. To keep the message
  // fields clean, we put the additional configurations of these
  // task type into this field.
  // For example:
  // SAVE_MODEL task: saved_model_path
  map<string, string> extended_config = 8;
}

message Tensor {
  // Tensor name
  string name = 1;

  // Dimensions of the tensor. The first entry in "dim" is the outermost
  // dimension used to layout the values, the last entry is the innermost
  // dimension.
  repeated int32 dim = 2;

  // ndarray's buffer dump. Each element must be a 32 bit float value.
  bytes content = 3;

  // Indices will be tf.IndexedSlices.indices if the tensor is in the form
  // of tf.IndexedSlices. Otherwise indices will be None.
  repeated int32 indices = 4;

  // Dtype of the tensor, e.g. "int64", "float32".
  TensorDtype dtype = 5;
}

message EmbeddingTableInfo {
  string name = 1;
  int64 dim = 2;
  string initializer = 3;
}

message Model {
  int32 version = 1;
  repeated Tensor param = 2;
  repeated EmbeddingTableInfo embedding_table_info = 3;
}

message GetTaskRequest {
  int32 worker_id = 1;
  TaskType task_type = 2;
}

message ReportTaskResultRequest {
  // Task id assigned by master.
  int32 task_id = 1;

  // When error occurred, err_message contains error message in plain text.
  string err_message = 2;
  // statistics of the task being executed.
  map<string, int32> exec_counters = 3;
}

message ReportEvaluationMetricsRequest {
  repeated Tensor model_outputs = 1;
  Tensor labels = 2;
}

message ReportVersionRequest {
  int32 model_version = 1;
}

service Master {
  rpc get_task(GetTaskRequest) returns (Task);
  rpc report_evaluation_metrics(ReportEvaluationMetricsRequest)
      returns (google.protobuf.Empty);
  rpc report_task_result(ReportTaskResultRequest)
      returns (google.protobuf.Empty);
  rpc report_version(ReportVersionRequest) returns (google.protobuf.Empty);
}

message PullVariableRequest {
    int32 current_model_version = 1;
}

message PullVariableResponse {
  bool model_init_status = 1;
  Model model = 2;
}

message PullEmbeddingVectorRequest {
  string name = 1;
  repeated int64 ids = 2;
}

message PushGradientRequest {
  int32 model_version = 1;
  repeated Tensor gradients = 2;
}

message PushGradientResponse {
  bool accepted = 1;
  int32 model_version = 2;
}

// PS service
service Pserver {
<<<<<<< HEAD
  rpc pull_variable(google.protobuf.Empty) returns (PullVariableResponse);
  rpc pull_embedding_vector(PullEmbeddingVectorRequest) returns (Tensor);
  rpc push_model(Model) returns (google.protobuf.Empty);
  rpc push_embedding_info(Model) returns (google.protobuf.Empty);
  rpc push_gradient(PushGradientRequest) returns (PushGradientResponse);
=======
    rpc pull_variable(PullVariableRequest) returns (PullVariableResponse);
    rpc pull_embedding_vector(PullEmbeddingVectorRequest) returns (Tensor);
    rpc push_model(Model) returns (google.protobuf.Empty);
    rpc push_embedding_info(Model) returns (google.protobuf.Empty);
    rpc push_gradient(PushGradientRequest) returns (PushGradientResponse);
>>>>>>> 3fd0b122
}<|MERGE_RESOLUTION|>--- conflicted
+++ resolved
@@ -128,7 +128,7 @@
 }
 
 message PullVariableRequest {
-    int32 current_model_version = 1;
+  int32 current_model_version = 1;
 }
 
 message PullVariableResponse {
@@ -153,17 +153,9 @@
 
 // PS service
 service Pserver {
-<<<<<<< HEAD
-  rpc pull_variable(google.protobuf.Empty) returns (PullVariableResponse);
+  rpc pull_variable(PullVariableRequest) returns (PullVariableResponse);
   rpc pull_embedding_vector(PullEmbeddingVectorRequest) returns (Tensor);
   rpc push_model(Model) returns (google.protobuf.Empty);
   rpc push_embedding_info(Model) returns (google.protobuf.Empty);
   rpc push_gradient(PushGradientRequest) returns (PushGradientResponse);
-=======
-    rpc pull_variable(PullVariableRequest) returns (PullVariableResponse);
-    rpc pull_embedding_vector(PullEmbeddingVectorRequest) returns (Tensor);
-    rpc push_model(Model) returns (google.protobuf.Empty);
-    rpc push_embedding_info(Model) returns (google.protobuf.Empty);
-    rpc push_gradient(PushGradientRequest) returns (PushGradientResponse);
->>>>>>> 3fd0b122
 }