--- conflicted
+++ resolved
@@ -104,18 +104,10 @@
     int32 model_version = 1;
 }
 
-service Master {
-<<<<<<< HEAD
     rpc get_task(GetTaskRequest) returns (Task);
-    rpc report_evaluation_metrics(ReportEvaluationMetricsRequest) returns (ReportEvaluationMetricsResponse);
+    rpc report_evaluation_metrics(ReportEvaluationMetricsRequest) returns (google.protobuf.Empty);
     rpc report_task_result(ReportTaskResultRequest) returns (google.protobuf.Empty);
     rpc report_version(ReportVersionRequest) returns (google.protobuf.Empty);
-=======
-    rpc GetTask(GetTaskRequest) returns (Task);
-    rpc ReportEvaluationMetrics(ReportEvaluationMetricsRequest) returns (google.protobuf.Empty);
-    rpc ReportTaskResult(ReportTaskResultRequest) returns (google.protobuf.Empty);
-    rpc ReportVersion(ReportVersionRequest) returns (google.protobuf.Empty);
->>>>>>> e1aca303
 }
 
 message PullVariableResponse {
