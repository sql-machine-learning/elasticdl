ARG BASE_IMAGE=tensorflow/tensorflow:2.0.0-py3
# Use tensorflow/tensorflow:2.0.0-gpu-py3 if you want GPU-support.
FROM ${BASE_IMAGE}

# Replace the Splash screen from TensorFlow image.
COPY elasticdl/docker/bashrc /etc/bash.bashrc
RUN chmod a+rwx /etc/bash.bashrc

<<<<<<< HEAD
RUN apt update && \
    apt install -y unzip curl git software-properties-common g++

RUN curl https://bazel.build/bazel-release.pub.gpg | apt-key add -
RUN echo "deb [arch=amd64] https://storage.googleapis.com/bazel-apt stable jdk1.8" | \
    tee /etc/apt/sources.list.d/bazel.list
RUN apt update && apt install -y bazel
=======
RUN apt-get update && apt-get install -y unzip curl git software-properties-common wget
>>>>>>> 2e827b13

COPY elasticdl/requirements.txt /requirements.txt
COPY elasticdl/requirements-dev.txt /requirements-dev.txt
ARG EXTRA_PYPI_INDEX=https://pypi.org/simple
RUN pip install -r /requirements.txt --extra-index-url=${EXTRA_PYPI_INDEX}
RUN pip install -r /requirements-dev.txt --extra-index-url=${EXTRA_PYPI_INDEX}

# Install Go and related tools
ENV GOPATH /root/go
ENV PATH /usr/local/go/bin:$GOPATH/bin:$PATH
COPY elasticdl/docker/scripts/install-go.bash /
RUN /install-go.bash && rm /install-go.bash

# Install protobuf and protoc
COPY elasticdl/docker/scripts/install-protobuf.bash /
RUN /install-protobuf.bash && rm /install-protobuf.bash

# Copy the data generation package to /var and run them from there.
# This assumes that the data generation package is independent with the
# rest part of ElasticDL.  The generated data will be in /data.
COPY elasticdl/python/data/recordio_gen/image_label.py /var/image_label.py
RUN python /var/image_label.py --dataset mnist --fraction 0.15 \
	--records_per_shard 4096 /data

# Copy frappe dataset
COPY elasticdl/python/data/recordio_gen/frappe_recordio_gen.py /var/frappe_recordio_gen.py
RUN python /var/frappe_recordio_gen.py --data /root/.keras/datasets --output_dir /data/frappe \
    --fraction 0.05
# Copy heart dataset
COPY elasticdl/python/data/recordio_gen/heart_recordio_gen.py /var/heart_recordio_gen.py
RUN python /var/heart_recordio_gen.py --data_dir /root/.keras/datasets --output_dir /data/heart

RUN rm -rf /root/.keras/datasets<|MERGE_RESOLUTION|>--- conflicted
+++ resolved
@@ -6,17 +6,13 @@
 COPY elasticdl/docker/bashrc /etc/bash.bashrc
 RUN chmod a+rwx /etc/bash.bashrc
 
-<<<<<<< HEAD
 RUN apt update && \
-    apt install -y unzip curl git software-properties-common g++
+    apt install -y unzip curl git software-properties-common g++ wget
 
 RUN curl https://bazel.build/bazel-release.pub.gpg | apt-key add -
 RUN echo "deb [arch=amd64] https://storage.googleapis.com/bazel-apt stable jdk1.8" | \
     tee /etc/apt/sources.list.d/bazel.list
 RUN apt update && apt install -y bazel
-=======
-RUN apt-get update && apt-get install -y unzip curl git software-properties-common wget
->>>>>>> 2e827b13
 
 COPY elasticdl/requirements.txt /requirements.txt
 COPY elasticdl/requirements-dev.txt /requirements-dev.txt
