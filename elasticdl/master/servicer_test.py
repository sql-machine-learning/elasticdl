import logging
import unittest
import numpy as np

import tensorflow as tf

tf.enable_eager_execution()

from google.protobuf import empty_pb2

from proto import master_pb2
from util.ndarray import ndarray_to_tensor, tensor_to_ndarray
from .servicer import MasterServicer


class ServicerTest(unittest.TestCase):
    def testGetTask(self):
        master = MasterServicer(logging.getLogger(), 2, None)

        # No task yet, make sure the returned versions are as expected.
        task = master.GetTask(empty_pb2.Empty(), None)
        self.assertEqual("", task.shard_file_name)
        self.assertEqual(0, task.model_version)

        master._version = 1
        task = master.GetTask(empty_pb2.Empty(), None)
        self.assertEqual("", task.shard_file_name)
        self.assertEqual(1, task.model_version)

    def testGetModel(self):
        master = MasterServicer(logging.getLogger(), 2, None)
        req = master_pb2.GetModelRequest()
        req.min_version = 0

        # Get version 0
        master._set_model_var("x", np.array([1.0, 1.0], dtype=np.float32))
        model = master.GetModel(req, None)
        self.assertEqual(0, model.version)
        self.assertEqual(["x"], list(model.param.keys()))
        np.testing.assert_array_equal(
            np.array([1.0, 1.0]), tensor_to_ndarray(model.param["x"])
        )

        # increase master's model version, now should get version 1
        master._version = 1
        master._set_model_var("x", np.array([2.0, 2.0], dtype=np.float32))
        master._set_model_var("y", np.array([12.0, 13.0], dtype=np.float32))
        model = master.GetModel(req, None)
        self.assertEqual(1, model.version)
        self.assertEqual(["x", "y"], list(model.param.keys()))
        np.testing.assert_array_equal(
            np.array([2.0, 2.0]), tensor_to_ndarray(model.param["x"])
        )
        np.testing.assert_array_equal(
            np.array([12.0, 13.0]), tensor_to_ndarray(model.param["y"])
        )

        # try to get version 2, it should raise exception.
        req.min_version = 2
        self.assertRaises(ValueError, master.GetModel, req, None)

    def testReportTaskResult(self):
        def makeGrad():
            """ Make a ReportTaskResultRequest compatible with model"""
            req = master_pb2.ReportTaskResultRequest()
            req.gradient["x"].CopyFrom(
                ndarray_to_tensor(np.array([0.1], dtype=np.float32))
            )
            req.gradient["y"].CopyFrom(
<<<<<<< HEAD
                NdarrayToTensor(np.array([0.03, 0.06], dtype=np.float32))
=======
                ndarray_to_tensor(np.array([0.1, 0.2], dtype=np.float32))
>>>>>>> df33b568
            )
            req.model_version = 1
            return req

        master = MasterServicer(
            logging.getLogger(), 3, tf.train.GradientDescentOptimizer(0.1)
        )
        master._version = 1
        master._set_model_var("x", np.array([2.0], dtype=np.float32))
        master._set_model_var("y", np.array([12.0, 13.0], dtype=np.float32))

        # Report a future version, should raise exception
        req = makeGrad()
        req.model_version = 2
        self.assertRaises(ValueError, master.ReportTaskResult, req, None)

        # Report an old version, should not be accepted
        req = makeGrad()
        req.model_version = 0
        res = master.ReportTaskResult(req, None)
        self.assertFalse(res.accepted)
        self.assertEqual(1, res.model_version)

        # Report a current version, but with error, should not be accepted.
        req = makeGrad()
        req.err_message = "worker error"
        res = master.ReportTaskResult(req, None)
        self.assertFalse(res.accepted)
        self.assertEqual(1, res.model_version)

        # Report a unknown gradient, should raise.
        req = makeGrad()
        req.gradient["z"].CopyFrom(
            ndarray_to_tensor(np.array([0.1], dtype=np.float32))
        )
        self.assertRaises(ValueError, master.ReportTaskResult, req, None)

        # Report an incompatible gradient, should raise.
        req = makeGrad()
        req.gradient["y"].CopyFrom(
            ndarray_to_tensor(np.array([0.1], dtype=np.float32))
        )
        self.assertRaises(ValueError, master.ReportTaskResult, req, None)

        # Report a current version without error, should be accepted.
        req = makeGrad()
        res = master.ReportTaskResult(req, None)
        self.assertTrue(res.accepted)
        self.assertEqual(1, res.model_version)

        # Report a current version with part of gradients, should be accepted.
        req = makeGrad()
        del req.gradient["y"]
        res = master.ReportTaskResult(req, None)
        self.assertTrue(res.accepted)
        self.assertEqual(1, res.model_version)
        # Gradient should be accumulated.
        np.testing.assert_array_equal(
            np.array([0.2], dtype=np.float32), master._gradient_sum["x"]
        )
        np.testing.assert_array_equal(
            np.array([0.03, 0.06], dtype=np.float32), master._gradient_sum["y"]
        )
        self.assertEqual(2, master._grad_n)

        # Report a current version without error, should be accepted, and a new
        # version created
        req = makeGrad()
        res = master.ReportTaskResult(req, None)
        self.assertTrue(res.accepted)
        self.assertEqual(2, res.model_version)
        self.assertFalse(master._gradient_sum)
        self.assertEqual(0, master._grad_n)
        np.testing.assert_array_equal(
            # [2] - 0.1 * [0.1]
            np.array([1.99], dtype=np.float32),
            master._model["x"].numpy(),
        )
        np.testing.assert_array_equal(
            # [12, 13] - 0.1 * [0.02, 0.04]
            np.array([11.998, 12.996], dtype=np.float32),
            master._model["y"].numpy(),
        )<|MERGE_RESOLUTION|>--- conflicted
+++ resolved
@@ -67,11 +67,7 @@
                 ndarray_to_tensor(np.array([0.1], dtype=np.float32))
             )
             req.gradient["y"].CopyFrom(
-<<<<<<< HEAD
-                NdarrayToTensor(np.array([0.03, 0.06], dtype=np.float32))
-=======
-                ndarray_to_tensor(np.array([0.1, 0.2], dtype=np.float32))
->>>>>>> df33b568
+                ndarray_to_tensor(np.array([0.03, 0.06], dtype=np.float32))
             )
             req.model_version = 1
             return req
