--- conflicted
+++ resolved
@@ -4,14 +4,10 @@
 from google.protobuf import empty_pb2
 from tensorflow.core.framework import tensor_pb2
 
-import elasticdl.python.common.tensor_utils as tensor_utils
 from elasticdl.proto import elasticdl_pb2, elasticdl_pb2_grpc
 from elasticdl.python.common.log_utils import default_logger as logger
 from elasticdl.python.common.tensor_utils import (
-<<<<<<< HEAD
-=======
     Tensor,
->>>>>>> fee9aae4
     merge_indexed_slices,
     pb_to_indexed_slices,
     pb_to_ndarray,
@@ -116,13 +112,7 @@
 
             for name, pb in request.dense_parameters.items():
                 grad = pb_to_ndarray(pb)
-<<<<<<< HEAD
-                self._parameters.check_grad(
-                    tensor_utils.Tensor(name, grad, None)
-                )
-=======
                 self._parameters.check_grad(Tensor(name, grad, None))
->>>>>>> fee9aae4
                 grad = tf.constant(grad)
                 var = self._parameters.get_non_embedding_param(name)
                 grad_vars.append((grad, var))
@@ -130,11 +120,7 @@
             for name, pb in request.embedding_tables.items():
                 grad = pb_to_indexed_slices(pb)
                 self._parameters.check_grad(
-<<<<<<< HEAD
-                    tensor_utils.Tensor(name, grad.values, grad.indices)
-=======
                     Tensor(name, grad.values, grad.indices)
->>>>>>> fee9aae4
                 )
                 if name in self._parameters.non_embedding_params:
                     var = self._parameters.get_non_embedding_param(name)
@@ -165,13 +151,7 @@
             with self._lock:
                 for name, pb in request.dense_parameters.items():
                     grad = pb_to_ndarray(pb)
-<<<<<<< HEAD
-                    self._parameters.check_grad(
-                        tensor_utils.Tensor(name, grad, None)
-                    )
-=======
                     self._parameters.check_grad(Tensor(name, grad, None))
->>>>>>> fee9aae4
                     if name in self._grads_buffer:
                         self._grads_buffer[name] = (
                             self._grads_buffer[name] + grad
@@ -182,11 +162,7 @@
                 for name, pb in request.embedding_tables.items():
                     grad = pb_to_indexed_slices(pb)
                     self._parameters.check_grad(
-<<<<<<< HEAD
-                        tensor_utils.Tensor(name, grad.values, grad.indices)
-=======
                         Tensor(name, grad.values, grad.indices)
->>>>>>> fee9aae4
                     )
                     if name in self._grads_buffer:
                         self._grads_buffer[name] = merge_indexed_slices(
