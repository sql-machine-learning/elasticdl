import unittest

import mock
import numpy as np
import tensorflow as tf
<<<<<<< HEAD
from tensorflow.keras import optimizers as tf_optimizers
=======
from tensorflow.keras.optimizers import SGD, Adam
>>>>>>> 909aaddd

from elasticdl.python.common.embedding_service import EmbeddingService
from elasticdl.python.elasticdl.layers.embedding import Embedding
from elasticdl.python.master.optimizer_wrapper import OptimizerWrapper
from elasticdl.python.tests.mock_kv_store import MockKvStore


class OptimizerWrapperTest(unittest.TestCase):
    def _compare_slot_names(self, opt, expected):
        tmp = OptimizerWrapper(opt, None, {})
        self.assertTrue(sorted(tmp.allowed_slot_names) == sorted(expected))

    def test_allowed_slot_names(self):
        self._compare_slot_names(SGD(), [])
        self._compare_slot_names(SGD(momentum=0.2), ["momentum"])
        self._compare_slot_names(Adam(), ["m", "v"])
        self._compare_slot_names(Adam(amsgrad=True), ["m", "v", "vhat"])

    def _compare_initialize_values(self, opt, dim, slot, expected_init):
        tmp = OptimizerWrapper(opt, None, {"test": dim})
        self.assertTrue(
            (
                tmp._initialize_unknown_slot("test", slot) - expected_init(dim)
                < 0.0001
            ).all()
        )

    def test_initialize(self):
        self._compare_initialize_values(Adam(), 4, "m", np.zeros)

    def test_initialize_in_lookup(self):
        opt = Adam()
        opt_wrapper = OptimizerWrapper(opt, None, {"test_1": 4})
        grads_and_vars = [(tf.IndexedSlices(None, tf.constant([0])), "test_1")]
        mock_kv_store = MockKvStore({})
        mock_kv_store.update(
            keys=[Embedding.get_key(["test_1", 0])],
            values=[np.random.rand(4).astype(np.float32)],
        )
        with mock.patch.object(
            EmbeddingService, "lookup_embedding", mock_kv_store.lookup
        ):
            embeddings, slot_values = opt_wrapper._lookup_embeddings_and_slots(
                grads_and_vars
            )
        self.assertTrue((slot_values["test_1"]["m"] < 0.0001).all())
        self.assertTrue((slot_values["test_1"]["v"] < 0.0001).all())

    def test_generate_lookup_keys(self):
        opt = Adam(amsgrad=True)
        opt_wrapper = OptimizerWrapper(opt, None, {})
        slots = ["m", "v", "vhat"]
        layers = ["test_0", "test_1"]
        grads = [
            tf.IndexedSlices(None, tf.constant([2, 0, 2])),
            tf.IndexedSlices(None, tf.constant([1, 2, 0, 2])),
        ]
        ids_list = [[2, 0], [1, 2, 0]]
        grads_and_vars = list(zip(grads, layers))
        arr = opt_wrapper._generate_lookup_keys(grads_and_vars)
        embed_keys, slot_keys, embed_layer_index, slot_layer_index = arr

        expected_embed_keys = [
            Embedding.get_key([layer, id])
            for layer, ids in zip(layers, ids_list)
            for id in ids
        ]
        self.assertTrue(embed_keys == expected_embed_keys)
        expected_slot_keys = [
            Embedding.get_key([layer, slot, id])
            for layer, ids in zip(layers, ids_list)
            for slot in slots
            for id in ids
        ]
        self.assertTrue(slot_keys == expected_slot_keys)

        expected_embed_layer_index = {"test_0": (0, 2), "test_1": (2, 5)}
        self.assertTrue(embed_layer_index == expected_embed_layer_index)
        expected_slot_layer_index = {
            "test_0": {"m": (0, 2), "v": (2, 4), "vhat": (4, 6)},
            "test_1": {"m": (6, 9), "v": (9, 12), "vhat": (12, 15)},
        }
        self.assertTrue(slot_layer_index == expected_slot_layer_index)

        for layer, ids in zip(layers, ids_list):
            self.assertTrue(
                (opt_wrapper._unique_ids_all_layers[layer] == ids).all()
            )

    def test_parse_lookup_values(self):
        dim = 4
        embed_table = [np.random.rand(dim) for i in range(20)]
        key_index = {
            "test_0": {"m": (3, 10), "v": (11, 20)},
            "test_1": {"m": (0, 3), "v": (10, 11)},
        }
        opt = Adam(amsgrad=True)
        opt_wrapper = OptimizerWrapper(opt, None, {})
        values = opt_wrapper._parse_lookup_values(embed_table, key_index)
        expected_values = {
            "test_0": {
                "m": np.concatenate(embed_table[3:10]).reshape(7, dim),
                "v": np.concatenate(embed_table[11:20]).reshape(9, dim),
            },
            "test_1": {
                "m": np.concatenate(embed_table[0:3]).reshape(3, dim),
                "v": np.concatenate(embed_table[10:11]).reshape(1, dim),
            },
        }
        for layer in ["test_0", "test_1"]:
            for slot in ["m", "v"]:
                self.assertTrue(
                    (values[layer][slot] == expected_values[layer][slot]).all()
                )

    def test_initialize_in_lookup(self):
        opt = tf.keras.optimizers.Adam()
        opt_wrapper = OptimizerWrapper(opt, None, {"test-1": 4})
        grads_and_vars = [(tf.IndexedSlices(None, tf.constant([0])), "test-1")]
        mock_kv_store = MockKvStore({})
        mock_kv_store.update(
            keys=[Embedding.get_key(["test-1", 0])],
            values=[np.random.rand(4).astype(np.float32)],
        )
        with mock.patch.object(
            EmbeddingService, "lookup_embedding", mock_kv_store.lookup
        ):
            embeddings, slot_values = opt_wrapper._lookup_embeddings_and_slots(
                grads_and_vars
            )
        self.assertTrue((slot_values["test-1"]["m"] < 0.0001).all())
        self.assertTrue((slot_values["test-1"]["v"] < 0.0001).all())

    def test_lookup(self):
        opt = Adam()
        opt_wrapper = OptimizerWrapper(opt, None, {})
        embedding_dim = 4
        layers = ["embedding_0", "embedding_1"]
        grads = [
            tf.IndexedSlices(None, tf.constant([2, 0, 2])),
            tf.IndexedSlices(None, tf.constant([1, 2, 0, 2])),
        ]
        ids_list = [[2, 0], [1, 2, 0]]
        grads_and_vars = list(zip(grads, layers))
        mock_kv_store = MockKvStore({})
        for layer in layers:
            for id in range(3):
                mock_kv_store.update(
                    keys=[Embedding.get_key([layer, id])],
                    values=[np.random.rand(embedding_dim).astype(np.float32)],
                )
                for i, slot in enumerate(["m", "v"]):
                    mock_kv_store.update(
                        keys=[Embedding.get_key([layer, slot, id])],
                        values=[
                            np.random.rand(embedding_dim).astype(np.float32)
                        ],
                    )

        with mock.patch.object(
            EmbeddingService, "lookup_embedding", mock_kv_store.lookup
        ):
            embeddings, slot_values = opt_wrapper._lookup_embeddings_and_slots(
                grads_and_vars
            )

        grad0 = grads_and_vars[0][0]
        self.assertTrue((grad0.indices.numpy() == [0, 1, 0]).all())
        grad1 = grads_and_vars[1][0]
        self.assertTrue((grad1.indices.numpy() == [0, 1, 2, 1]).all())

        for ids, layer in zip(ids_list, layers):
            self.assertTrue(
                (opt_wrapper._unique_ids_all_layers[layer] == ids).all()
            )

            values, _ = mock_kv_store.lookup(
                keys=[Embedding.get_key([layer, id]) for id in ids]
            )
            values = np.concatenate(values).reshape(-1, embedding_dim)
            self.assertTrue((embeddings[layer] - values < 0.0001).all())

            for slot in ["m", "v"]:
                values, _ = mock_kv_store.lookup(
                    keys=[Embedding.get_key([layer, slot, id]) for id in ids]
                )
                values = np.concatenate(values).reshape(-1, embedding_dim)
                self.assertTrue(
                    (slot_values[layer][slot] - values < 0.0001).all()
                )

    def test_set_slot_values_to_variables(self):
        layers = ["test-1", "test-2"]
        slots = ["m", "v"]
        id_num = 3
        embedding_dims = {layer: 4 for layer in layers}
        all_values = np.arange(48).reshape(12, 4)

        slot_values = {}
        offset = 0
        for layer in layers:
            for slot in slots:
                start = offset
                end = offset + id_num
                slot_values.setdefault(layer, {}).setdefault(
                    slot, all_values[start:end]
                )
                offset = end

        opt = tf_optimizers.Adam()
        opt_wrapper = OptimizerWrapper(opt, None, embedding_dims)
        opt_wrapper._set_slot_values_to_variables(slot_values)
        self.assertTrue(len(opt.weights) == 4)
        for layer in layers:
            slots_dict = None
            for k, v in opt._slots.items():
                if k.startswith(layer):
                    slots_dict = v
                    break

            for slot in slots:
                self.assertTrue(
                    (
                        slots_dict[slot].numpy() == slot_values[layer][slot]
                    ).all()
                )
                self.assertTrue(
                    slots_dict[slot]
                    == opt_wrapper._slot_variables[layer][slot]
                )

                slots_dict[slot].assign(tf.ones((10, 4)))
                self.assertTrue(
                    (
                        opt_wrapper._slot_variables[layer][slot].numpy() - 1.0
                        < 0.0001
                    ).all()
                )
                opt_wrapper._slot_variables[layer][slot].assign(
                    -tf.ones((10, 4))
                )
                self.assertTrue(
                    (slots_dict[slot].numpy() + 1.0 < 0.0001).all()
                )

        slot_values_new = {"test-1": {"m": np.zeros((3, 4), np.float32)}}
        opt_wrapper._set_slot_values_to_variables(slot_values_new)
        self.assertTrue(
            (opt_wrapper._slot_variables["test-1"]["m"].numpy() < 0.0001).all()
        )

    def test_set_embedding_values_to_variables(self):
        layers = ["test-1", "test-2"]
        id_num = 3
        embedding_dims = {layer: 4 for layer in layers}
        all_values = np.arange(16).reshape(4, 4)

        embedding_values = {}
        offset = 0
        for layer in layers:
            start = offset
            end = offset + id_num
            embedding_values.setdefault(layer, all_values[start:end])
            offset = end

        opt = tf_optimizers.SGD()
        opt_wrapper = OptimizerWrapper(opt, None, embedding_dims)
        grads_and_vars = [
            ("test-1-grads", "test-1"),
            ("test-2-grads", "test-2"),
        ]
        opt_wrapper._set_embedding_values_to_variables(
            grads_and_vars, embedding_values
        )
        for i, layer in enumerate(layers):
            self.assertTrue(
                (
                    opt_wrapper._embedding_variables[layer].numpy()
                    == embedding_values[layer]
                ).all()
            )
            self.assertTrue(
                grads_and_vars[i][1] == opt_wrapper._embedding_variables[layer]
            )

        embedding_values_new = {"test-1": np.zeros((3, 4), np.float32)}
        grads_and_vars = [("test-1-grads", "test-1")]
        opt_wrapper._set_embedding_values_to_variables(
            grads_and_vars, embedding_values_new
        )
        self.assertTrue(
            (opt_wrapper._embedding_variables["test-1"].numpy() < 0.0001).all()
        )


if __name__ == "__main__":
    unittest.main()<|MERGE_RESOLUTION|>--- conflicted
+++ resolved
@@ -3,11 +3,7 @@
 import mock
 import numpy as np
 import tensorflow as tf
-<<<<<<< HEAD
-from tensorflow.keras import optimizers as tf_optimizers
-=======
 from tensorflow.keras.optimizers import SGD, Adam
->>>>>>> 909aaddd
 
 from elasticdl.python.common.embedding_service import EmbeddingService
 from elasticdl.python.elasticdl.layers.embedding import Embedding
@@ -217,7 +213,7 @@
                 )
                 offset = end
 
-        opt = tf_optimizers.Adam()
+        opt = Adam()
         opt_wrapper = OptimizerWrapper(opt, None, embedding_dims)
         opt_wrapper._set_slot_values_to_variables(slot_values)
         self.assertTrue(len(opt.weights) == 4)
@@ -273,7 +269,7 @@
             embedding_values.setdefault(layer, all_values[start:end])
             offset = end
 
-        opt = tf_optimizers.SGD()
+        opt = SGD()
         opt_wrapper = OptimizerWrapper(opt, None, embedding_dims)
         grads_and_vars = [
             ("test-1-grads", "test-1"),
