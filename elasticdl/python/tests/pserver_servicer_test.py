--- conflicted
+++ resolved
@@ -7,14 +7,10 @@
 
 from elasticdl.proto import elasticdl_pb2, elasticdl_pb2_grpc
 from elasticdl.python.common.constants import GRPC
-<<<<<<< HEAD
-from elasticdl.python.common.tensor import emplace_tensor_pb_from_ndarray
-=======
-from elasticdl.python.common.ndarray import (
-    ndarray_to_tensor,
-    tensor_to_ndarray,
+from elasticdl.python.common.tensor import (
+    emplace_tensor_pb_from_ndarray,
+    tensor_pb_to_ndarray,
 )
->>>>>>> 1edd5dbc
 from elasticdl.python.ps.parameter_server import ParameterServer
 
 _test_model_zoo_path = os.path.dirname(os.path.realpath(__file__))
@@ -166,8 +162,8 @@
         # init variable
         req = elasticdl_pb2.Model()
         req.version = 1
-        for name in param0:
-            req.param.append(ndarray_to_tensor(param0[name], name))
+        for name, var in param0.items():
+            emplace_tensor_pb_from_ndarray(req.param, var, name=name)
         res = self._stub.push_model(req)
         self.assertEqual(res, empty_pb2.Empty())
 
@@ -177,5 +173,5 @@
         self.assertEqual(res.model.version, req.version)
         for param in res.model.param:
             name = param.name
-            tensor = tensor_to_ndarray(param)
+            tensor = tensor_pb_to_ndarray(param)
             self.assertTrue(np.allclose(param0[name], tensor))