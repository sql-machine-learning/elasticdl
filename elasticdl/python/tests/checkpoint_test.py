--- conflicted
+++ resolved
@@ -58,86 +58,6 @@
             for var, loaded_var in zip(model.param, loaded_model.param):
                 self.assertEqual(var, loaded_var)
 
-<<<<<<< HEAD
-    def testMaxCheckpointVersions(self):
-        with tempfile.TemporaryDirectory() as tempdir:
-            chkp_dir = os.path.join(tempdir, "testMaxCheckpointVersions")
-            os.makedirs(chkp_dir)
-            # Save checkpoints every 2 steps, and keep 5 checkpoints at most
-            checkpointer = CheckpointService(chkp_dir, 2, 5, False)
-            self.assertTrue(checkpointer.is_enabled())
-
-            batch_size = 2
-            # Launch the training
-            arguments = [
-                "--worker_id",
-                1,
-                "--job_type",
-                JobType.TRAINING_ONLY,
-                "--minibatch_size",
-                batch_size,
-                "--model_zoo",
-                _model_zoo_path,
-                "--model_def",
-                "test_module.custom_model",
-            ]
-            args = parse_worker_args(arguments)
-            worker = Worker(args)
-
-            filename = create_recordio_file(128, DatasetName.TEST_MODULE, 1)
-            task_d = _TaskDispatcher(
-                {filename: (0, 128)}, {}, {}, records_per_task=64, num_epochs=1
-            )
-            master = MasterServicer(
-                2,
-                batch_size,
-                worker._opt_fn(),
-                task_d,
-                init_var=worker._model.trainable_variables,
-                checkpoint_filename_for_init="",
-                checkpoint_service=checkpointer,
-                evaluation_service=None,
-            )
-
-            worker._stub = InProcessMaster(master)
-            worker.run()
-
-            # We should have 5 checkpoints when the training finishes
-            checkpoint_folders = sorted(os.listdir(checkpointer._directory))
-            self.assertEqual(
-                checkpoint_folders,
-                [
-                    "model_v24",
-                    "model_v26",
-                    "model_v28",
-                    "model_v30",
-                    "model_v32",
-                ],
-            )
-            for checkpoint_folder in checkpoint_folders:
-                checkpoint_files = os.listdir(
-                    os.path.join(checkpointer._directory, checkpoint_folder)
-                )
-                self.assertEqual(
-                    checkpoint_files,
-                    ["variables-0-of-1.chkpt"])
-
-            # Latest version should be 32
-            self.assertEqual(32, checkpointer.get_latest_checkpoint_version())
-            # Check all checkpoints
-            for version in [24, 26, 28, 30, 32]:
-                model = checkpointer.get_checkpoint_model(version)
-                self.assertEqual(version, model.version)
-            # Checkpoint not found
-            self.assertRaisesRegex(
-                RuntimeError,
-                "Failed to read model checkpoint from file",
-                checkpointer.get_checkpoint_model,
-                100,
-            )
-
-=======
->>>>>>> 71df98a4
     def testInitFromCheckpoint(self):
         init_var = m["custom_model"]().trainable_variables
         with tempfile.TemporaryDirectory() as tempdir:
