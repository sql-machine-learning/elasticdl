import os
import unittest

from elasticdl.python.common.model_utils import (
    get_module_file_path,
    load_module,
)
from elasticdl.python.master.checkpoint_service import CheckpointService

_model_zoo_path = os.path.dirname(os.path.realpath(__file__))
_model_file = get_module_file_path(_model_zoo_path, "test_module.custom_model")
m = load_module(_model_file).__dict__


class CheckpointTest(unittest.TestCase):
    def testNeedToCheckpoint(self):
        checkpointer = CheckpointService("", 0, 5, False)
        self.assertFalse(checkpointer.is_enabled())
        checkpointer._steps = 3
        self.assertTrue(checkpointer.is_enabled())

        self.assertFalse(checkpointer.need_to_checkpoint(1))
        self.assertFalse(checkpointer.need_to_checkpoint(2))
        self.assertTrue(checkpointer.need_to_checkpoint(3))
        self.assertFalse(checkpointer.need_to_checkpoint(4))
        self.assertFalse(checkpointer.need_to_checkpoint(5))
        self.assertTrue(checkpointer.need_to_checkpoint(6))

<<<<<<< HEAD
    def testSaveLoadCheckpoint(self):
        init_var = m["custom_model"]().trainable_variables
        with tempfile.TemporaryDirectory() as tempdir:
            chkp_dir = os.path.join(tempdir, "testSaveLoadCheckpoint")
            os.makedirs(chkp_dir)
            checkpointer = CheckpointService(chkp_dir, 3, 5, False)
            self.assertTrue(checkpointer.is_enabled())

            master = MasterServicer(
                2,
                3,
                None,
                None,
                init_var=init_var,
                checkpoint_service=checkpointer,
                evaluation_service=None,
            )

            req = elasticdl_pb2.GetModelRequest()
            req.method = elasticdl_pb2.MINIMUM
            req.version = 0
            model = master.GetModel(req, None)
            checkpointer.save(0, model, False)
            loaded_model = checkpointer.get_checkpoint_model(0)
            self.assertEqual(model.version, loaded_model.version)
            for var, loaded_var in zip(model.param, loaded_model.param):
                self.assertEqual(var, loaded_var)

    def testInitFromCheckpoint(self):
        init_var = m["custom_model"]().trainable_variables
        with tempfile.TemporaryDirectory() as tempdir:
            chkp_dir = os.path.join(tempdir, "testInitFromCheckpoint")
            os.makedirs(chkp_dir)
            master = MasterServicer(
                2,
                3,
                None,
                None,
                init_var=init_var,
                checkpoint_service=CheckpointService(chkp_dir, 2, 3, False),
                evaluation_service=None,
            )
            req = elasticdl_pb2.GetModelRequest()
            req.method = elasticdl_pb2.MINIMUM
            req.version = 0
            model = master.GetModel(req, None)
            master._checkpoint_service.save(master._version, model, False)

            chkp_file = master._checkpoint_service.get_checkpoint_path(
                master._version
            )
            # Create variables from init_var, get init value from checkpoint.
            master2 = MasterServicer(
                2,
                3,
                None,
                None,
                init_var=init_var,
                checkpoint_service=CheckpointService("", 0, 0, False),
                evaluation_service=None,
            )
            model2 = master2.GetModel(req, None)
            self.assertEqual(model, model2)
            # Create variables from checkpoint.
            master3 = MasterServicer(
                2,
                3,
                None,
                None,
                init_var=[],
                checkpoint_service=CheckpointService("", 0, 0, False),
                evaluation_service=None,
            )
            model3 = master3.GetModel(req, None)
            self.assertEqual(model, model3)

=======
>>>>>>> c1bcb456

if __name__ == "__main__":
    unittest.main()<|MERGE_RESOLUTION|>--- conflicted
+++ resolved
@@ -26,85 +26,6 @@
         self.assertFalse(checkpointer.need_to_checkpoint(5))
         self.assertTrue(checkpointer.need_to_checkpoint(6))
 
-<<<<<<< HEAD
-    def testSaveLoadCheckpoint(self):
-        init_var = m["custom_model"]().trainable_variables
-        with tempfile.TemporaryDirectory() as tempdir:
-            chkp_dir = os.path.join(tempdir, "testSaveLoadCheckpoint")
-            os.makedirs(chkp_dir)
-            checkpointer = CheckpointService(chkp_dir, 3, 5, False)
-            self.assertTrue(checkpointer.is_enabled())
-
-            master = MasterServicer(
-                2,
-                3,
-                None,
-                None,
-                init_var=init_var,
-                checkpoint_service=checkpointer,
-                evaluation_service=None,
-            )
-
-            req = elasticdl_pb2.GetModelRequest()
-            req.method = elasticdl_pb2.MINIMUM
-            req.version = 0
-            model = master.GetModel(req, None)
-            checkpointer.save(0, model, False)
-            loaded_model = checkpointer.get_checkpoint_model(0)
-            self.assertEqual(model.version, loaded_model.version)
-            for var, loaded_var in zip(model.param, loaded_model.param):
-                self.assertEqual(var, loaded_var)
-
-    def testInitFromCheckpoint(self):
-        init_var = m["custom_model"]().trainable_variables
-        with tempfile.TemporaryDirectory() as tempdir:
-            chkp_dir = os.path.join(tempdir, "testInitFromCheckpoint")
-            os.makedirs(chkp_dir)
-            master = MasterServicer(
-                2,
-                3,
-                None,
-                None,
-                init_var=init_var,
-                checkpoint_service=CheckpointService(chkp_dir, 2, 3, False),
-                evaluation_service=None,
-            )
-            req = elasticdl_pb2.GetModelRequest()
-            req.method = elasticdl_pb2.MINIMUM
-            req.version = 0
-            model = master.GetModel(req, None)
-            master._checkpoint_service.save(master._version, model, False)
-
-            chkp_file = master._checkpoint_service.get_checkpoint_path(
-                master._version
-            )
-            # Create variables from init_var, get init value from checkpoint.
-            master2 = MasterServicer(
-                2,
-                3,
-                None,
-                None,
-                init_var=init_var,
-                checkpoint_service=CheckpointService("", 0, 0, False),
-                evaluation_service=None,
-            )
-            model2 = master2.GetModel(req, None)
-            self.assertEqual(model, model2)
-            # Create variables from checkpoint.
-            master3 = MasterServicer(
-                2,
-                3,
-                None,
-                None,
-                init_var=[],
-                checkpoint_service=CheckpointService("", 0, 0, False),
-                evaluation_service=None,
-            )
-            model3 = master3.GetModel(req, None)
-            self.assertEqual(model, model3)
-
-=======
->>>>>>> c1bcb456
 
 if __name__ == "__main__":
     unittest.main()