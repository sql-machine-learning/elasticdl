# Copyright 2020 The ElasticDL Authors. All rights reserved.
# Licensed under the Apache License, Version 2.0 (the "License");
# you may not use this file except in compliance with the License.
# You may obtain a copy of the License at
#
# http://www.apache.org/licenses/LICENSE-2.0
#
# Unless required by applicable law or agreed to in writing, software
# distributed under the License is distributed on an "AS IS" BASIS,
# WITHOUT WARRANTIES OR CONDITIONS OF ANY KIND, either express or implied.
# See the License for the specific language governing permissions and
# limitations under the License.

import csv
import os
import tempfile
from collections.__init__ import namedtuple
from contextlib import closing
from pathlib import Path

import grpc
import numpy as np
import recordio
import tensorflow as tf
from odps import ODPS

from elasticdl.python.common.args import parse_worker_args
from elasticdl.python.common.constants import JobType, MaxComputeConfig
from elasticdl.python.common.grpc_utils import build_channel
from elasticdl.python.common.model_utils import (
    get_module_file_path,
    load_module,
)
from elasticdl.python.data.recordio_gen.frappe_recordio_gen import (
    load_raw_data,
)
from elasticdl.python.master.evaluation_service import EvaluationService
from elasticdl.python.master.servicer import MasterServicer
from elasticdl.python.master.task_dispatcher import _TaskDispatcher
from elasticdl.python.ps.parameter_server import ParameterServer
from elasticdl.python.tests.mock_service import _server
from elasticdl.python.worker.master_client import MasterClient
from elasticdl.python.worker.worker import Worker
from elasticdl_client.common.constants import DistributionStrategy


class PserverArgs(object):
    def __init__(
        self,
        grads_to_wait=8,
        lr_staleness_modulation=0,
        sync_version_tolerance=0,
        use_async=False,
        model_zoo=None,
        model_def=None,
        optimizer="optimizer",
        port=9999,
        log_level="INFO",
        job_name="test_pserver",
        namespace="default",
        master_addr="test:1111",
        evaluation_steps=0,
        checkpoint_dir=None,
        checkpoint_steps=None,
        keep_checkpoint_max=0,
        ps_id=0,
        num_ps_pods=1,
        num_workers=2,
        checkpoint_dir_for_init=None,
    ):
        self.grads_to_wait = grads_to_wait
        self.lr_staleness_modulation = lr_staleness_modulation
        self.sync_version_tolerance = sync_version_tolerance
        self.use_async = use_async
        self.model_zoo = model_zoo
        self.model_def = model_def
        self.optimizer = optimizer
        self.port = port
        self.log_level = log_level
        self.job_name = job_name
        self.namespace = namespace
        self.master_addr = master_addr
        self.evaluation_steps = evaluation_steps
        self.checkpoint_dir = checkpoint_dir
        self.checkpoint_steps = checkpoint_steps
        self.keep_checkpoint_max = keep_checkpoint_max
        self.ps_id = ps_id
        self.num_ps_pods = num_ps_pods
        self.num_workers = num_workers
        self.checkpoint_dir_for_init = checkpoint_dir_for_init


class DatasetName(object):
    IMAGENET = "imagenet1"
    FRAPPE = "frappe1"
    TEST_MODULE = "test_module1"
    IMAGE_DEFAULT = "image_default1"
    CENSUS = "census1"


def create_recordio_file(size, dataset_name, shape, temp_dir=None):
    """Creates a temporary file containing data of `recordio` format.

    Args:
        size: The number of records in the temporary file.
        dataset_name: A dataset name from `DatasetName`.
        shape: The shape of records to be created.
        temp_dir: The storage path of the temporary file.

    Returns:
        A python string indicating the temporary file name.
    """
    temp_file = tempfile.NamedTemporaryFile(delete=False, dir=temp_dir)
    with closing(recordio.Writer(temp_file.name)) as f:
        for _ in range(size):
            if dataset_name == DatasetName.IMAGENET:
                image = np.random.randint(255, size=shape, dtype=np.uint8)
                image = tf.image.encode_jpeg(tf.convert_to_tensor(value=image))
                image = image.numpy()
                label = np.ndarray([1], dtype=np.int64)
                label[0] = np.random.randint(1, 11)
                example_dict = {
                    "image": tf.train.Feature(
                        bytes_list=tf.train.BytesList(value=[image])
                    ),
                    "label": tf.train.Feature(
                        int64_list=tf.train.Int64List(value=[label])
                    ),
                }
            elif dataset_name == DatasetName.FRAPPE:
                feature = np.random.randint(5383, size=(shape,))
                label = np.random.randint(2, size=(1,))
                example_dict = {
                    "feature": tf.train.Feature(
                        int64_list=tf.train.Int64List(value=feature)
                    ),
                    "label": tf.train.Feature(
                        int64_list=tf.train.Int64List(value=[label])
                    ),
                }
            elif dataset_name == DatasetName.TEST_MODULE:
                x = np.random.rand(shape).astype(np.float32)
                y = 2 * x + 1
                example_dict = {
                    "x": tf.train.Feature(
                        float_list=tf.train.FloatList(value=x)
                    ),
                    "y": tf.train.Feature(
                        float_list=tf.train.FloatList(value=y)
                    ),
                }
            elif dataset_name == DatasetName.IMAGE_DEFAULT:
                image = np.random.rand(np.prod(shape)).astype(np.float32)
                label = np.ndarray([1], dtype=np.int64)
                label[0] = np.random.randint(0, 10)
                example_dict = {
                    "image": tf.train.Feature(
                        float_list=tf.train.FloatList(value=image)
                    ),
                    "label": tf.train.Feature(
                        int64_list=tf.train.Int64List(value=[label])
                    ),
                }
            elif dataset_name == DatasetName.CENSUS:
                example_dict = {
                    "workclass": tf.train.Feature(
                        bytes_list=tf.train.BytesList(value=[b"Private"])
                    ),
                    "education": tf.train.Feature(
                        bytes_list=tf.train.BytesList(value=[b"HS-grad"])
                    ),
                    "marital-status": tf.train.Feature(
                        bytes_list=tf.train.BytesList(value=[b"Widowed"])
                    ),
                    "occupation": tf.train.Feature(
                        bytes_list=tf.train.BytesList(
                            value=[b"Exec-managerial"]
                        )
                    ),
                    "relationship": tf.train.Feature(
                        bytes_list=tf.train.BytesList(value=[b"Not-in-family"])
                    ),
                    "race": tf.train.Feature(
                        bytes_list=tf.train.BytesList(value=[b"White"])
                    ),
                    "sex": tf.train.Feature(
                        bytes_list=tf.train.BytesList(value=[b"Female"])
                    ),
                    "native-country": tf.train.Feature(
                        bytes_list=tf.train.BytesList(value=[b"United-States"])
                    ),
                    "age": tf.train.Feature(
                        float_list=tf.train.FloatList(
                            value=[np.random.randint(10, 100)]
                        )
                    ),
                    "capital-gain": tf.train.Feature(
                        float_list=tf.train.FloatList(
                            value=[np.random.randint(100, 4000)]
                        )
                    ),
                    "capital-loss": tf.train.Feature(
                        float_list=tf.train.FloatList(
                            value=[np.random.randint(2000, 7000)]
                        )
                    ),
                    "hours-per-week": tf.train.Feature(
                        float_list=tf.train.FloatList(
                            value=[np.random.randint(10, 70)]
                        )
                    ),
                    "label": tf.train.Feature(
                        int64_list=tf.train.Int64List(
                            value=[np.random.randint(0, 2)]
                        )
                    ),
                }
            else:
                raise ValueError("Unknown dataset name %s." % dataset_name)

            example = tf.train.Example(
                features=tf.train.Features(feature=example_dict)
            )
            f.write(example.SerializeToString())
    return temp_file.name


def create_iris_csv_file(size, columns, temp_dir=None):
    """Creates a temporary CSV file.

    Args:
        size: The number of records in the CSV file.
        columns: The names of columns in the CSV file.
        temp_dir: The storage path of the CSV file.

    Returns:
        A python string indicating the temporary file name.
    """
    temp_file = tempfile.NamedTemporaryFile(delete=False, dir=temp_dir)

    features = np.random.random((size, 4))
    features = np.round(features, 4)
    labels = np.random.randint(0, 2, (size, 1))
    value_data = np.concatenate((features, labels), axis=1)

    csv_file_name = temp_file.name + ".csv"
    with open(csv_file_name, "w", newline="") as csv_file:
        csv_writer = csv.writer(csv_file)
        csv_writer.writerow(columns)
        csv_writer.writerows(value_data)

    return csv_file_name


def create_pserver(
    model_zoo_path, model_def, grads_to_wait, use_async, num_ps_pods
):
    ports = [i + 12345 for i in range(num_ps_pods)]
    channels = []
    for port in ports:
        addr = "localhost:%d" % port
        channel = build_channel(addr)
        channels.append(channel)

    pservers = []
    for port in ports:
        args = PserverArgs(
            grads_to_wait=grads_to_wait,
            use_async=True,
            port=port,
            model_zoo=model_zoo_path,
            model_def=model_def,
        )
        pserver = ParameterServer(args)
        pserver.prepare()
        pservers.append(pserver)
    return ports, channels, pservers


def distributed_train_and_evaluate(
    feature_shape,
    model_zoo_path,
    model_def,
    model_params="",
    eval_metrics_fn="eval_metrics_fn",
    loss="loss",
    training=True,
    dataset_name=DatasetName.IMAGE_DEFAULT,
    use_async=False,
    get_model_steps=1,
    ps_channels=None,
    pservers=None,
    distribution_strategy=DistributionStrategy.PARAMETER_SERVER,
):
    """Runs distributed training and evaluation with a local master. Grpc
    calls are mocked by local master call.

    Args:
        feature_shape: The shape of model input.
        model_zoo_path: The directory that contains user-defined model files
            or a specific model file.
        model_def: The import path to the model definition function/class in
            the model zoo, e.g.  "cifar10_subclass.CustomModel".
        model_params: The dictionary of model parameters in a string that will
            be used to instantiate the model, e.g. "param1=1,param2=2".
        eval_metrics_fn: The name of the evaluation metrics function defined
            in the model file.
        loss: The name of the loss function defined in the model file.
        training: True for job type `TRAIN_WITH_EVALUATION`, False for
            job type `EVALUATION`.
        dataset_name: A dataset name from `DatasetName`.
        use_async: A bool. True if using asynchronous updates.
        get_model_steps: Worker will perform `get_model` from the parameter
            server every this many steps.
        ps_channels: A channel list to all parameter server pods.
        pservers: A list of parameter server pods.
        distribution_strategy: The distribution startegy used by workers, e.g.
            DistributionStrategy.PARAMETER_SERVER or
            DistributionStrategy.AllreduceStrategy.

    Returns:
        An integer indicating the model version after the distributed training
        and evaluation.
    """
    job_type = (
        JobType.TRAINING_WITH_EVALUATION
        if training
        else JobType.EVALUATION_ONLY
    )
    evaluation_steps = 1 if job_type == JobType.TRAINING_WITH_EVALUATION else 0
    batch_size = 8 if dataset_name == DatasetName.IMAGENET else 16
    pservers = pservers or []
    ps_channels = ps_channels or []

    model_module = load_module(
        get_module_file_path(model_zoo_path, model_def)
    ).__dict__

    for channel in ps_channels:
        grpc.channel_ready_future(channel).result()
    worker_arguments = [
        "--worker_id",
        "1",
        "--job_type",
        job_type,
        "--minibatch_size",
        batch_size,
        "--model_zoo",
        model_zoo_path,
        "--model_def",
        model_def,
        "--model_params",
        model_params,
        "--loss",
        loss,
        "--get_model_steps",
        get_model_steps,
        "--distribution_strategy",
        distribution_strategy,
    ]
    args = parse_worker_args(worker_arguments)

    if dataset_name in [DatasetName.IMAGENET, DatasetName.FRAPPE]:
        record_num = batch_size
    else:
        record_num = 128
    shards = {
        create_recordio_file(record_num, dataset_name, feature_shape): (
            0,
            record_num,
        )
    }
    if training:
        training_shards = shards
        evaluation_shards = shards
    else:
        training_shards = {}
        evaluation_shards = shards
    task_d = _TaskDispatcher(
        training_shards,
        evaluation_shards,
        {},
        records_per_task=64,
        num_epochs=1,
    )

    if training:
        evaluation_service = EvaluationService(
            None,
            task_d,
            0,
            0,
            evaluation_steps,
            False,
            model_module[eval_metrics_fn],
        )
    else:
        evaluation_service = EvaluationService(
            None,
            task_d,
            0,
            0,
            evaluation_steps,
            True,
            model_module[eval_metrics_fn],
        )
    task_d.set_evaluation_service(evaluation_service)

<<<<<<< HEAD
    def master_creator():
        return MasterServicer(
            batch_size, task_d, evaluation_service=evaluation_service
        )

    svc, port = _server(master_creator)
    channel = build_channel("localhost:%d" % port)
    mc = MasterClient(channel, 1)
    worker = Worker(args, master_client=mc, ps_channels=ps_channels)
=======
    master = MasterServicer(
        batch_size, task_d, evaluation_service=evaluation_service, master=None,
    )
>>>>>>> b94fbf59

    for pservicer in pservers:
        # FIXME(yancey1989): decouple pserver and master client
        pservicer._master_stub = mc

    worker.run()

    task = mc.get_task()
    # stop the master servicer
    svc.stop(0)
    # No more task.
    if task.shard_name:
        raise RuntimeError(
            "There are some tasks unfinished after worker exits."
        )
    return task.model_version


IRIS_TABLE_COLUMN_NAMES = [
    "sepal_length",
    "sepal_width",
    "petal_length",
    "petal_width",
    "class",
]


def create_iris_odps_table(odps_client, project_name, table_name):
    sql_tmpl = """
    DROP TABLE IF EXISTS {PROJECT_NAME}.{TABLE_NAME};
    CREATE TABLE {PROJECT_NAME}.{TABLE_NAME} (
           sepal_length DOUBLE,
           sepal_width  DOUBLE,
           petal_length DOUBLE,
           petal_width  DOUBLE,
           class BIGINT);

    INSERT INTO {PROJECT_NAME}.{TABLE_NAME} VALUES
    (6.4,2.8,5.6,2.2,2),
    (5.0,2.3,3.3,1.0,1),
    (4.9,2.5,4.5,1.7,2),
    (4.9,3.1,1.5,0.1,0),
    (5.7,3.8,1.7,0.3,0),
    (4.4,3.2,1.3,0.2,0),
    (5.4,3.4,1.5,0.4,0),
    (6.9,3.1,5.1,2.3,2),
    (6.7,3.1,4.4,1.4,1),
    (5.1,3.7,1.5,0.4,0),
    (5.2,2.7,3.9,1.4,1),
    (6.9,3.1,4.9,1.5,1),
    (5.8,4.0,1.2,0.2,0),
    (5.4,3.9,1.7,0.4,0),
    (7.7,3.8,6.7,2.2,2),
    (6.3,3.3,4.7,1.6,1),
    (6.8,3.2,5.9,2.3,2),
    (7.6,3.0,6.6,2.1,2),
    (6.4,3.2,5.3,2.3,2),
    (5.7,4.4,1.5,0.4,0),
    (6.7,3.3,5.7,2.1,2),
    (6.4,2.8,5.6,2.1,2),
    (5.4,3.9,1.3,0.4,0),
    (6.1,2.6,5.6,1.4,2),
    (7.2,3.0,5.8,1.6,2),
    (5.2,3.5,1.5,0.2,0),
    (5.8,2.6,4.0,1.2,1),
    (5.9,3.0,5.1,1.8,2),
    (5.4,3.0,4.5,1.5,1),
    (6.7,3.0,5.0,1.7,1),
    (6.3,2.3,4.4,1.3,1),
    (5.1,2.5,3.0,1.1,1),
    (6.4,3.2,4.5,1.5,1),
    (6.8,3.0,5.5,2.1,2),
    (6.2,2.8,4.8,1.8,2),
    (6.9,3.2,5.7,2.3,2),
    (6.5,3.2,5.1,2.0,2),
    (5.8,2.8,5.1,2.4,2),
    (5.1,3.8,1.5,0.3,0),
    (4.8,3.0,1.4,0.3,0),
    (7.9,3.8,6.4,2.0,2),
    (5.8,2.7,5.1,1.9,2),
    (6.7,3.0,5.2,2.3,2),
    (5.1,3.8,1.9,0.4,0),
    (4.7,3.2,1.6,0.2,0),
    (6.0,2.2,5.0,1.5,2),
    (4.8,3.4,1.6,0.2,0),
    (7.7,2.6,6.9,2.3,2),
    (4.6,3.6,1.0,0.2,0),
    (7.2,3.2,6.0,1.8,2),
    (5.0,3.3,1.4,0.2,0),
    (6.6,3.0,4.4,1.4,1),
    (6.1,2.8,4.0,1.3,1),
    (5.0,3.2,1.2,0.2,0),
    (7.0,3.2,4.7,1.4,1),
    (6.0,3.0,4.8,1.8,2),
    (7.4,2.8,6.1,1.9,2),
    (5.8,2.7,5.1,1.9,2),
    (6.2,3.4,5.4,2.3,2),
    (5.0,2.0,3.5,1.0,1),
    (5.6,2.5,3.9,1.1,1),
    (6.7,3.1,5.6,2.4,2),
    (6.3,2.5,5.0,1.9,2),
    (6.4,3.1,5.5,1.8,2),
    (6.2,2.2,4.5,1.5,1),
    (7.3,2.9,6.3,1.8,2),
    (4.4,3.0,1.3,0.2,0),
    (7.2,3.6,6.1,2.5,2),
    (6.5,3.0,5.5,1.8,2),
    (5.0,3.4,1.5,0.2,0),
    (4.7,3.2,1.3,0.2,0),
    (6.6,2.9,4.6,1.3,1),
    (5.5,3.5,1.3,0.2,0),
    (7.7,3.0,6.1,2.3,2),
    (6.1,3.0,4.9,1.8,2),
    (4.9,3.1,1.5,0.1,0),
    (5.5,2.4,3.8,1.1,1),
    (5.7,2.9,4.2,1.3,1),
    (6.0,2.9,4.5,1.5,1),
    (6.4,2.7,5.3,1.9,2),
    (5.4,3.7,1.5,0.2,0),
    (6.1,2.9,4.7,1.4,1),
    (6.5,2.8,4.6,1.5,1),
    (5.6,2.7,4.2,1.3,1),
    (6.3,3.4,5.6,2.4,2),
    (4.9,3.1,1.5,0.1,0),
    (6.8,2.8,4.8,1.4,1),
    (5.7,2.8,4.5,1.3,1),
    (6.0,2.7,5.1,1.6,1),
    (5.0,3.5,1.3,0.3,0),
    (6.5,3.0,5.2,2.0,2),
    (6.1,2.8,4.7,1.2,1),
    (5.1,3.5,1.4,0.3,0),
    (4.6,3.1,1.5,0.2,0),
    (6.5,3.0,5.8,2.2,2),
    (4.6,3.4,1.4,0.3,0),
    (4.6,3.2,1.4,0.2,0),
    (7.7,2.8,6.7,2.0,2),
    (5.9,3.2,4.8,1.8,1),
    (5.1,3.8,1.6,0.2,0),
    (4.9,3.0,1.4,0.2,0),
    (4.9,2.4,3.3,1.0,1),
    (4.5,2.3,1.3,0.3,0),
    (5.8,2.7,4.1,1.0,1),
    (5.0,3.4,1.6,0.4,0),
    (5.2,3.4,1.4,0.2,0),
    (5.3,3.7,1.5,0.2,0),
    (5.0,3.6,1.4,0.2,0),
    (5.6,2.9,3.6,1.3,1),
    (4.8,3.1,1.6,0.2,0);
    """
    odps_client.execute_sql(
        sql_tmpl.format(PROJECT_NAME=project_name, TABLE_NAME=table_name),
        hints={"odps.sql.submit.mode": "script"},
    )


def get_odps_client_from_env():
    project = os.environ[MaxComputeConfig.PROJECT_NAME]
    access_id = os.environ[MaxComputeConfig.ACCESS_ID]
    access_key = os.environ[MaxComputeConfig.ACCESS_KEY]
    endpoint = os.environ.get(MaxComputeConfig.ENDPOINT)
    return ODPS(access_id, access_key, project, endpoint)


def create_iris_odps_table_from_env():
    project = os.environ[MaxComputeConfig.PROJECT_NAME]
    table_name = os.environ["MAXCOMPUTE_TABLE"]
    create_iris_odps_table(get_odps_client_from_env(), project, table_name)


def delete_iris_odps_table_from_env():
    project = os.environ[MaxComputeConfig.PROJECT_NAME]
    table_name = os.environ["MAXCOMPUTE_TABLE"]
    get_odps_client_from_env().delete_table(
        table_name, project, if_exists=True
    )


def get_random_batch(batch_size):
    shape = (28, 28)
    shape = (batch_size,) + shape
    num_classes = 10
    images = tf.random.uniform(shape)
    labels = tf.random.uniform(
        [batch_size], minval=0, maxval=num_classes, dtype=tf.int32
    )
    return images, labels


def get_mnist_dataset(batch_size):
    (
        (x_train, y_train),
        (x_test, y_test),
    ) = tf.keras.datasets.mnist.load_data()
    x_train = tf.convert_to_tensor(x_train, dtype=tf.float32) / 255.0
    y_train = tf.convert_to_tensor(y_train, dtype=tf.int32)

    x_test = tf.convert_to_tensor(x_test, dtype=tf.float32) / 255.0
    y_test = tf.convert_to_tensor(y_test, dtype=tf.int32)

    db = tf.data.Dataset.from_tensor_slices((x_train, y_train))
    db = db.batch(batch_size).repeat(2)
    test_db = tf.data.Dataset.from_tensor_slices((x_test, y_test))
    test_db = test_db.batch(batch_size)

    return db, test_db


def get_frappe_dataset(batch_size):
    home = str(Path.home())
    Args = namedtuple("Args", ["data"])
    args = Args(data=os.path.join(home, ".keras/datasets"))
    x_train, y_train, x_val, y_val, x_test, y_test = load_raw_data(args)
    x_train = tf.convert_to_tensor(x_train, dtype=tf.int64)
    x_test = tf.convert_to_tensor(x_test, dtype=tf.int64)
    y_train = tf.convert_to_tensor(y_train, dtype=tf.int64)
    y_test = tf.convert_to_tensor(y_test, dtype=tf.int64)

    db = tf.data.Dataset.from_tensor_slices((x_train, y_train))
    db = db.batch(batch_size).repeat(2)
    test_db = tf.data.Dataset.from_tensor_slices((x_test, y_test))
    test_db = test_db.batch(batch_size)
    return db, test_db<|MERGE_RESOLUTION|>--- conflicted
+++ resolved
@@ -406,21 +406,14 @@
         )
     task_d.set_evaluation_service(evaluation_service)
 
-<<<<<<< HEAD
     def master_creator():
         return MasterServicer(
             batch_size, task_d, evaluation_service=evaluation_service
         )
 
     svc, port = _server(master_creator)
-    channel = build_channel("localhost:%d" % port)
-    mc = MasterClient(channel, 1)
+    mc = MasterClient(build_channel("localhost:%d" % port), 1)
     worker = Worker(args, master_client=mc, ps_channels=ps_channels)
-=======
-    master = MasterServicer(
-        batch_size, task_d, evaluation_service=evaluation_service, master=None,
-    )
->>>>>>> b94fbf59
 
     for pservicer in pservers:
         # FIXME(yancey1989): decouple pserver and master client
