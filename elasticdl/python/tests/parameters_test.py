--- conflicted
+++ resolved
@@ -143,11 +143,6 @@
         with self.assertRaisesRegex(ValueError, "Keras embedding param error"):
             self.params.check_grad(grad3)
 
-<<<<<<< HEAD
-
-if __name__ == "__main__":
-    unittest.main()
-=======
     def test_create_slot_params(self):
         # At first, no embedding table are in the parameters
         self.assertFalse(self.params.has_embedding_params())
@@ -160,4 +155,7 @@
         slot_init_value = {slot_names[0]: 3.5, slot_names[1]: 0.0}
         self.params.create_slot_params(slot_names, slot_init_value)
         self._test_get_embedding_param(slot_names, slot_init_value)
->>>>>>> 5aabfcd7
+
+
+if __name__ == "__main__":
+    unittest.main()