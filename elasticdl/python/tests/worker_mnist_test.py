--- conflicted
+++ resolved
@@ -10,6 +10,7 @@
 from elasticdl.python.common.hash_utils import string_to_id
 from elasticdl.python.common.model_utils import get_model_spec
 from elasticdl.python.ps.parameter_server import ParameterServer
+from elasticdl.python.tests.test_utils import PserverArgs
 from elasticdl.python.worker.worker import Worker
 
 
@@ -24,42 +25,17 @@
     return images, labels
 
 
-_model_zoo_path = os.path.join(
-    os.path.dirname(os.path.realpath(__file__)), "../../../model_zoo"
-)
-_test_model_zoo_path = os.path.dirname(os.path.realpath(__file__))
-
-
-class PserverArgs(object):
-    def __init__(
-        self,
-        grads_to_wait=8,
-        lr_staleness_modulation=0,
-        use_async=False,
-        model_zoo=_test_model_zoo_path,
-        model_def="test_module.custom_model",
-        optimizer="optimizer",
-        port=9999,
-        log_level="INFO",
-    ):
-        self.grads_to_wait = grads_to_wait
-        self.lr_staleness_modulation = lr_staleness_modulation
-        self.use_async = use_async
-        self.model_zoo = model_zoo
-        self.model_def = model_def
-        self.optimizer = optimizer
-        self.port = port
-        self.log_level = log_level
-
-
 class WorkerMNISTTest(unittest.TestCase):
     def setUp(self):
+        self._model_zoo_path = os.path.join(
+            os.path.dirname(os.path.realpath(__file__)), "../../../model_zoo"
+        )
+        self._model_def = (
+            "mnist_functional_api.mnist_functional_api.custom_model"
+        )
+        self._batch_size = 16
         ports = [12345, 12346]
         self._pserver, self._channel = self._create_pserver_and_channel(ports)
-        self._model_def = (
-            "mnist_functional_api.mnist_functional_api.custom_model"
-        )
-        self._batch_size = 16
 
     def tearDown(self):
         for pserver in self._pserver:
@@ -69,7 +45,13 @@
         pservers = []
         channels = []
         for port in ports:
-            args = PserverArgs(grads_to_wait=1, use_async=False, port=port,)
+            args = PserverArgs(
+                grads_to_wait=1,
+                use_async=False,
+                port=port,
+                model_zoo=self._model_zoo_path,
+                model_def=self._model_def,
+            )
             pserver = ParameterServer(args)
             pserver.prepare()
             pservers.append(pserver)
@@ -91,23 +73,16 @@
             channels.append(channel)
         return pservers, channels
 
-    def test_train(self):
-<<<<<<< HEAD
+    def test_compare_onebatch_train(self):
         images, labels = random_batch(self._batch_size)
-=======
         # TODO(yunjian.lmh): test optimizer wrapper
-        model_def = "mnist_functional_api.mnist_functional_api.custom_model"
-        batch_size = 16
-        images, labels = random_batch(batch_size)
->>>>>>> 4c5dfccf
-
         tf.keras.backend.clear_session()
         tf.random.set_seed(22)
         worker = Worker(
             worker_id=0,
             job_type=elasticdl_pb2.TRAINING,
             minibatch_size=self._batch_size,
-            model_zoo=_model_zoo_path,
+            model_zoo=self._model_zoo_path,
             model_def=self._model_def,
             ps_channels=self._channel,
         )
@@ -127,7 +102,7 @@
             eval_metrics_fn,
             prediction_outputs_processor,
         ) = get_model_spec(
-            model_zoo=_model_zoo_path,
+            model_zoo=self._model_zoo_path,
             model_def=self._model_def,
             dataset_fn="dataset_fn",
             model_params=None,
@@ -152,7 +127,7 @@
             )
             np.testing.assert_array_equal(ps_v.numpy(), v.numpy())
 
-    def test_compare_train(self):
+    def test_compare_mnist_train(self):
         (
             (x_train, y_train),
             (x_test, y_test),
@@ -177,7 +152,7 @@
             worker_id=0,
             job_type=elasticdl_pb2.TRAINING,
             minibatch_size=self._batch_size,
-            model_zoo=_model_zoo_path,
+            model_zoo=self._model_zoo_path,
             model_def=self._model_def,
             ps_channels=self._channel,
         )
@@ -218,7 +193,7 @@
             eval_metrics_fn,
             prediction_outputs_processor,
         ) = get_model_spec(
-            model_zoo=_model_zoo_path,
+            model_zoo=self._model_zoo_path,
             model_def=self._model_def,
             dataset_fn="dataset_fn",
             model_params=None,
