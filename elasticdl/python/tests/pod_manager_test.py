--- conflicted
+++ resolved
@@ -119,14 +119,10 @@
         pod_manager.set_up(
             worker_command=["/bin/bash"], worker_args=["-c", "badcommand"],
         )
-<<<<<<< HEAD
         pod_manager.add_pod_event_callback(
             TaskRescheduleCallback(task_manager=task_manager)
         )
-        pod_manager.start()
-=======
-        pod_manager._k8s_client.start_watch_events()
->>>>>>> 08ec7791
+        pod_manager._k8s_client.start_watch_events()
         pod_manager.start_workers()
         max_check_num = 20
         for _ in range(max_check_num):
