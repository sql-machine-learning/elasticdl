import copy
import os
import unittest

import mock
import numpy as np
import tensorflow as tf
from tensorflow.keras.layers import Concatenate, Dense, Flatten

from elasticdl.python.common.constants import JobType
from elasticdl.python.elasticdl.layers.embedding import Embedding
from elasticdl.python.master.embedding_service import EmbeddingService
from elasticdl.python.master.servicer import MasterServicer
from elasticdl.python.tests import test_call_back
from elasticdl.python.tests.in_process_master import InProcessMaster
from elasticdl.python.tests.mock_kv_store import MockKvStore
from elasticdl.python.tests.test_call_back import BaseCallback
from elasticdl.python.tests.test_helper import distributed_train_and_evaluate
from elasticdl.python.worker.worker import Worker

_model_zoo_path = os.path.dirname(os.path.realpath(__file__))


class CustomModel(tf.keras.Model):
    def __init__(self, output_dim=16):
        super(CustomModel, self).__init__(name="CustomModel")
        self.output_dim = output_dim
        self.embedding_1 = Embedding(output_dim)
        self.embedding_2 = Embedding(output_dim)
        self.concat = Concatenate()
        self.dense = Dense(1)
        self.flatten = Flatten()

    def call(self, inputs, training=False):
        f1 = self.embedding_1(inputs["f1"])
        f2 = self.embedding_2(inputs["f2"])
        x = self.concat([f1, f2])
        x = self.dense(x)
        return self.flatten(x)


<<<<<<< HEAD
class CheckRetrainCallback(BaseCallback):
=======
def create_recordio_file(size):
    temp_file = tempfile.NamedTemporaryFile(delete=False)
    with closing(recordio.Writer(temp_file.name)) as f:
        for _ in range(size):
            x = np.random.rand(1).astype(np.float32)
            y = 2 * x + 1
            example_dict = {
                "x": tf.train.Feature(float_list=tf.train.FloatList(value=x)),
                "y": tf.train.Feature(float_list=tf.train.FloatList(value=y)),
            }
            example = tf.train.Example(
                features=tf.train.Features(feature=example_dict)
            )
            f.write(example.SerializeToString())
    return temp_file.name


class CheckRetryCallback(BaseCallback):
>>>>>>> 436542a6
    """Checks the retry functionality of workers.

    When workers report Gradient or evaluation metrics, this callback
    adds 1 to master's model version. The master rejects the report request and
    workers retry.
    """

<<<<<<< HEAD
    def __init__(self, master, worker):
        super(CheckRetrainCallback, self).__init__(
=======
    def __init__(self, master, worker, unittest_inst):
        super(CheckRetryCallback, self).__init__(
>>>>>>> 436542a6
            master,
            worker,
            call_times=[
                test_call_back.ON_REPORT_GRADIENT_BEGIN,
                test_call_back.ON_REPORT_EVALUATION_METRICS_BEGIN,
            ],
        )

    def __call__(self):
        if 2 < self._master._version < 80:
            self._master._version += 1


class CheckWorkerModelCallback(BaseCallback):
    """Checks worker model parameters.

    Before master updating model parameters, master and workers should have
    same model parameters if `master._grad_n=0`.
    """

    def __init__(self, master, worker):
        super(CheckWorkerModelCallback, self).__init__(
            master,
            worker,
            call_times=[test_call_back.ON_REPORT_GRADIENT_BEGIN],
        )

    def __call__(self):
        if self._master._grad_n:
            return
        worker_var_n = len(self._worker._non_embed_vars)
        master_var_n = len(self._master._model)
        if worker_var_n != master_var_n:
            raise RuntimeError(
                "The number of non-embedding variables in worker %d differs "
                "from the number of `_model` variables in master %d."
                % (worker_var_n, master_var_n)
            )
        for var in self._worker._non_embed_vars:
            if not np.isclose(
                var.numpy(), self._master._model[var.name].numpy()
            ).all():
                raise RuntimeError(
                    "The value of variable %s in worker differs from its "
                    "value in master." % (var.name)
                )


class WorkerTest(unittest.TestCase):
    def test_distributed_train_tf_example(self):
        distributed_train_and_evaluate(
            1,
            _model_zoo_path,
<<<<<<< HEAD
            "test_module.custom_model",
            training=True,
            dataset="test_module",
            callback_classes=[CheckRetrainCallback],
        )

    def test_distributed_evaluate_tf_example(self):
        distributed_train_and_evaluate(
            1,
            _model_zoo_path,
            "test_module.custom_model",
            training=False,
            dataset="test_module",
            callback_classes=[CheckRetrainCallback],
=======
            model_def="test_module.custom_model",
            channel=None,
            get_model_steps=get_model_steps,
        )

        shards = {create_recordio_file(128): (0, 128)}
        if training:
            training_shards = shards
            evaluation_shards = {}
        else:
            training_shards = {}
            evaluation_shards = shards
        task_d = _TaskDispatcher(
            training_shards,
            evaluation_shards,
            {},
            records_per_task=64,
            num_epochs=1,
        )
        if not training:
            evaluation_service = EvaluationService(
                None, None, task_d, 0, 0, 0, True
            )
            task_d.set_evaluation_service(evaluation_service)
        else:
            evaluation_service = None
        master = MasterServicer(
            grads_to_wait,
            batch_size,
            worker._opt_fn(),
            task_d,
            init_var=[],
            checkpoint_filename_for_init="",
            checkpoint_service=None,
            evaluation_service=evaluation_service,
            use_async=use_async,
        )
        callbacks = [
            callback_class(master, worker, self)
            for callback_class in callback_classes
        ]
        worker._stub = InProcessMaster(master, callbacks)

        for var in worker._model.trainable_variables:
            master.set_model_var(var.name, var.numpy())

        worker.run()

        req = elasticdl_pb2.GetTaskRequest()
        req.worker_id = 1
        task = master.GetTask(req, None)
        # No more task.
        self.assertTrue(not task.shard_name)

    def test_distributed_train_tf_example(self):
        self.distributed_train_and_evaluate(
            training=True, callback_classes=[CheckRetryCallback]
        )

    def test_distributed_evaluate_tf_example(self):
        self.distributed_train_and_evaluate(
            training=False, callback_classes=[CheckRetryCallback]
>>>>>>> 436542a6
        )

    def test_distributed_train_get_model_steps(self):
        distributed_train_and_evaluate(
            1,
            _model_zoo_path,
            "test_module.custom_model",
            training=True,
            dataset="test_module",
            callback_classes=[CheckWorkerModelCallback],
            use_async=True,
            get_model_steps=4,
        )

    def test_embedding_layer(self):
        worker = Worker(
            1,
            JobType.TRAINING_ONLY,
            32,
            _model_zoo_path,
            model_def="embedding_test_module.EdlEmbeddingModel",
            channel=None,
        )
        self.assertTrue(len(worker._embedding_layers) == 2)

    def test_train_acceleration_with_embedding(self):
        kv_store = MockKvStore()
        model_inst = CustomModel()
        master = MasterServicer(
            2,
            2,
            tf.optimizers.SGD(0.1),
            None,
            init_var=model_inst.trainable_variables,
            checkpoint_filename_for_init=None,
            checkpoint_service=None,
            evaluation_service=None,
        )
        worker = Worker(
            1,
            JobType.TRAINING_ONLY,
            32,
            _model_zoo_path,
            model_def="embedding_test_module.EdlEmbeddingModel",
            channel=None,
        )
        worker._stub = InProcessMaster(master)

        inputs_list = [
            {
                "f1": tf.constant([[0], [1], [2]], tf.int64),
                "f2": tf.constant([[2], [1], [0]], tf.int64),
            },
            {
                "f1": tf.constant([[3], [4], [3]], tf.int64),
                "f2": tf.constant([[2], [1], [0]], tf.int64),
            },
        ]
        labels_list = [[0, 1, 0], [1, 1, 0]]
        input_dim = 5
        embedding_dim = 16
        worker.set_model(model_inst)

        # initialize kv store
        for layer in model_inst.layers:
            if isinstance(layer, Embedding):
                name = layer.name
                keys = [Embedding.get_key([name, i]) for i in range(input_dim)]
                values = [
                    np.random.rand(embedding_dim).astype(np.float32)
                    for i in range(input_dim)
                ]
                kv_store.update(keys, values)

        with mock.patch.object(
            EmbeddingService, "lookup_embedding", kv_store.lookup
        ), mock.patch.object(
            EmbeddingService, "update_embedding", kv_store.update
        ):
            worker._init_embedding_layer()
            worker._run_model_call_before_training(inputs_list[0])

            # run training process without tf.function
            correct_grads = []
            correct_ids_list = []
            for features, labels in zip(inputs_list, labels_list):
                loss, grads = worker.training_process_eagerly(features, labels)
                correct_grads.append(grads)
                ids = {}
                for layer in worker._embedding_layers:
                    ids[layer.name] = layer.embedding_and_ids[0].batch_ids
                correct_ids_list.append(ids)
                worker._reset_embedding()

            # run training process with tf.function
            test_grads = []
            test_ids_list = []
            for features, labels in zip(inputs_list, labels_list):
                self.assertFalse(worker._train_eagerly)
                loss, grads = worker.training_process(features, labels)
                test_grads.append(grads)
                ids = {}
                for layer in worker._embedding_layers:
                    ids[layer.name] = copy.deepcopy(
                        layer.embedding_and_ids[0].batch_ids
                    )
                test_ids_list.append(ids)
                worker._reset_embedding()

        # compare the gradients
        for test_g, correct_g in zip(test_grads, correct_grads):
            for g1, g2 in zip(test_g, correct_g):
                if isinstance(g1, tf.IndexedSlices):
                    self.assertTrue(np.isclose(g1.values, g2.values).all())
                    self.assertTrue(np.isclose(g1.indices, g2.indices).all())
                else:
                    self.assertTrue(np.isclose(g1, g2).all())

        for test_ids, correct_ids in zip(correct_ids_list, test_ids_list):
            for layer_name in correct_ids.keys():
                self.assertTrue(
                    tf.equal(test_ids[layer_name], correct_ids[layer_name])
                    .numpy()
                    .all()
                )


if __name__ == "__main__":
    unittest.main()<|MERGE_RESOLUTION|>--- conflicted
+++ resolved
@@ -39,28 +39,7 @@
         return self.flatten(x)
 
 
-<<<<<<< HEAD
-class CheckRetrainCallback(BaseCallback):
-=======
-def create_recordio_file(size):
-    temp_file = tempfile.NamedTemporaryFile(delete=False)
-    with closing(recordio.Writer(temp_file.name)) as f:
-        for _ in range(size):
-            x = np.random.rand(1).astype(np.float32)
-            y = 2 * x + 1
-            example_dict = {
-                "x": tf.train.Feature(float_list=tf.train.FloatList(value=x)),
-                "y": tf.train.Feature(float_list=tf.train.FloatList(value=y)),
-            }
-            example = tf.train.Example(
-                features=tf.train.Features(feature=example_dict)
-            )
-            f.write(example.SerializeToString())
-    return temp_file.name
-
-
 class CheckRetryCallback(BaseCallback):
->>>>>>> 436542a6
     """Checks the retry functionality of workers.
 
     When workers report Gradient or evaluation metrics, this callback
@@ -68,13 +47,8 @@
     workers retry.
     """
 
-<<<<<<< HEAD
     def __init__(self, master, worker):
-        super(CheckRetrainCallback, self).__init__(
-=======
-    def __init__(self, master, worker, unittest_inst):
         super(CheckRetryCallback, self).__init__(
->>>>>>> 436542a6
             master,
             worker,
             call_times=[
@@ -128,11 +102,10 @@
         distributed_train_and_evaluate(
             1,
             _model_zoo_path,
-<<<<<<< HEAD
             "test_module.custom_model",
             training=True,
             dataset="test_module",
-            callback_classes=[CheckRetrainCallback],
+            callback_classes=[CheckRetryCallback],
         )
 
     def test_distributed_evaluate_tf_example(self):
@@ -142,71 +115,7 @@
             "test_module.custom_model",
             training=False,
             dataset="test_module",
-            callback_classes=[CheckRetrainCallback],
-=======
-            model_def="test_module.custom_model",
-            channel=None,
-            get_model_steps=get_model_steps,
-        )
-
-        shards = {create_recordio_file(128): (0, 128)}
-        if training:
-            training_shards = shards
-            evaluation_shards = {}
-        else:
-            training_shards = {}
-            evaluation_shards = shards
-        task_d = _TaskDispatcher(
-            training_shards,
-            evaluation_shards,
-            {},
-            records_per_task=64,
-            num_epochs=1,
-        )
-        if not training:
-            evaluation_service = EvaluationService(
-                None, None, task_d, 0, 0, 0, True
-            )
-            task_d.set_evaluation_service(evaluation_service)
-        else:
-            evaluation_service = None
-        master = MasterServicer(
-            grads_to_wait,
-            batch_size,
-            worker._opt_fn(),
-            task_d,
-            init_var=[],
-            checkpoint_filename_for_init="",
-            checkpoint_service=None,
-            evaluation_service=evaluation_service,
-            use_async=use_async,
-        )
-        callbacks = [
-            callback_class(master, worker, self)
-            for callback_class in callback_classes
-        ]
-        worker._stub = InProcessMaster(master, callbacks)
-
-        for var in worker._model.trainable_variables:
-            master.set_model_var(var.name, var.numpy())
-
-        worker.run()
-
-        req = elasticdl_pb2.GetTaskRequest()
-        req.worker_id = 1
-        task = master.GetTask(req, None)
-        # No more task.
-        self.assertTrue(not task.shard_name)
-
-    def test_distributed_train_tf_example(self):
-        self.distributed_train_and_evaluate(
-            training=True, callback_classes=[CheckRetryCallback]
-        )
-
-    def test_distributed_evaluate_tf_example(self):
-        self.distributed_train_and_evaluate(
-            training=False, callback_classes=[CheckRetryCallback]
->>>>>>> 436542a6
+            callback_classes=[CheckRetryCallback],
         )
 
     def test_distributed_train_get_model_steps(self):
