--- conflicted
+++ resolved
@@ -24,8 +24,6 @@
 )
 from elasticdl.python.worker.allreduce_trainer import (
     AllReduceTrainer,
-    ElasticAllReduceController,
-    ElasticTensorFlowV2Controller,
     RendevousManager,
 )
 
@@ -83,11 +81,7 @@
         self.assertTrue(self._manager.need_broadcast)
 
 
-<<<<<<< HEAD
-class ElasticAllReduceControllerTest(unittest.TestCase):
-=======
 class AllReduceControllerTest(unittest.TestCase):
->>>>>>> df110525
     def train(self):
         pass
 
@@ -98,22 +92,14 @@
                 rendezvous_id=1, rank_id=0, world_size=1, rendezvous_port=0
             )
         )
-<<<<<<< HEAD
-        controller = ElasticAllReduceController(master_client, "")
-=======
         controller = AllReduceController(master_client, "")
->>>>>>> df110525
         elastic_run = controller.elastic_run(self.train)
         elastic_run()
         self.assertEqual(controller._step, 1)
         self.assertFalse(controller._first_call)
 
 
-<<<<<<< HEAD
-class ElasticTensorFlowV2ControllerTest(unittest.TestCase):
-=======
 class TensorFlowV2ReduceControllerTest(unittest.TestCase):
->>>>>>> df110525
     def test_elastic_run(self):
         master_client = Mock()
         master_client.get_comm_rank = MagicMock(
@@ -121,11 +107,7 @@
                 rendezvous_id=1, rank_id=0, world_size=1, rendezvous_port=0
             )
         )
-<<<<<<< HEAD
-        controller = ElasticTensorFlowV2Controller(master_client, "")
-=======
         controller = TensorFlowV2AllReduceController(master_client, "")
->>>>>>> df110525
         controller.set_broadcast_model(tf.keras.Model())
         controller.set_broadcast_optimizer(tf.optimizers.SGD(0.01))
         controller.broadcast()
