import os
import random
import tempfile
import time
import unittest
from collections import namedtuple

import numpy as np
import tensorflow as tf
from odps import ODPS

from elasticdl.python.common.constants import ODPSConfig
from elasticdl.python.common.model_utils import load_module
from elasticdl.python.data.odps_io import is_odps_configured
from elasticdl.python.data.reader.csv_reader import CSVDataReader
from elasticdl.python.data.reader.data_reader import Metadata
from elasticdl.python.data.reader.data_reader_factory import create_data_reader
from elasticdl.python.data.reader.odps_reader import ODPSDataReader
from elasticdl.python.data.reader.recordio_reader import RecordIODataReader
from elasticdl.python.tests.test_utils import (
    IRIS_TABLE_COLUMN_NAMES,
    DatasetName,
    create_iris_csv_file,
    create_iris_odps_table,
    create_recordio_file,
)

_MockedTask = namedtuple("Task", ["start", "end", "shard_name"])


class RecordIODataReaderTest(unittest.TestCase):
    def test_recordio_data_reader(self):
        num_records = 128
        with tempfile.TemporaryDirectory() as temp_dir_name:
            shard_name = create_recordio_file(
                num_records, DatasetName.TEST_MODULE, 1, temp_dir=temp_dir_name
            )

            # Test shards creation
            expected_shards = {shard_name: (0, num_records)}
            reader = RecordIODataReader(data_dir=temp_dir_name)
            self.assertEqual(expected_shards, reader.create_shards())

            # Test records reading
            records = list(
                reader.read_records(_MockedTask(0, num_records, shard_name))
            )
            self.assertEqual(len(records), num_records)
            for record in records:
                parsed_record = tf.io.parse_single_example(
                    record,
                    {
                        "x": tf.io.FixedLenFeature([1], tf.float32),
                        "y": tf.io.FixedLenFeature([1], tf.float32),
                    },
                )
                for k, v in parsed_record.items():
                    self.assertEqual(len(v.numpy()), 1)


class CSVDataReaderTest(unittest.TestCase):
    def test_csv_data_reader(self):
        with tempfile.TemporaryDirectory() as temp_dir_name:
            num_records = 128
            columns = [
                "sepal_length",
                "sepal_width",
                "petal_length",
                "petal_width",
                "class",
            ]
            iris_file_name = create_iris_csv_file(
                size=num_records, columns=columns, temp_dir=temp_dir_name
            )
<<<<<<< HEAD
            csv_data_reader = CSVDataReader(columns=columns)
            task = _MockedTask(0, num_records, iris_file_name)
            records_count = 0
            last_record = None
            for record in csv_data_reader.read_records(task):
                records_count += 1
                last_record = record
            self.assertEquals(records_count, num_records)
            self.assertEquals(len(last_record), 5)
=======
            csv_data_reader = CSVDataReader(columns=columns, seq=",")
            task = _MockedTask(0, num_records, iris_file_name)

            def _gen():
                for record in csv_data_reader.read_records(task):
                    yield record

            def _dataset_fn(dataset, mode, metadata):
                def _parse_data(record):
                    features = tf.strings.to_number(record[0:-1], tf.float32)
                    label = tf.strings.to_number(record[-1], tf.float32)
                    return features, label

                dataset = dataset.map(_parse_data)
                dataset = dataset.batch(10)
                return dataset

            dataset = tf.data.Dataset.from_generator(
                _gen, csv_data_reader.records_output_types
            )
            dataset = _dataset_fn(dataset, None, None)
            for features, labels in dataset:
                self.assertEquals(features.shape.as_list(), [10, 4])
                self.assertEquals(labels.shape.as_list(), [10])
                break
>>>>>>> 434462d8


@unittest.skipIf(
    not is_odps_configured(), "ODPS environment is not configured",
)
class ODPSDataReaderTest(unittest.TestCase):
    def setUp(self):
        self.project = os.environ[ODPSConfig.PROJECT_NAME]
        access_id = os.environ[ODPSConfig.ACCESS_ID]
        access_key = os.environ[ODPSConfig.ACCESS_KEY]
        endpoint = os.environ.get(ODPSConfig.ENDPOINT)
        self.test_table = "test_odps_data_reader_%d_%d" % (
            int(time.time()),
            random.randint(1, 101),
        )
        self.odps_client = ODPS(access_id, access_key, self.project, endpoint)
        create_iris_odps_table(self.odps_client, self.project, self.test_table)
        self.records_per_task = 50

        self.reader = ODPSDataReader(
            project=self.project,
            access_id=access_id,
            access_key=access_key,
            endpoint=endpoint,
            table=self.test_table,
            num_processes=1,
            records_per_task=self.records_per_task,
        )

    def test_odps_data_reader_shards_creation(self):
        expected_shards = {
            self.test_table + ":shard_0": (0, self.records_per_task),
            self.test_table + ":shard_1": (50, self.records_per_task),
            self.test_table + ":shard_2": (100, 10),
        }
        self.assertEqual(expected_shards, self.reader.create_shards())

    def test_odps_data_reader_records_reading(self):
        records = list(
            self.reader.read_records(
                _MockedTask(0, 2, self.test_table + ":shard_0")
            )
        )
        records = np.array(records, dtype="float").tolist()
        self.assertEqual(
            [[6.4, 2.8, 5.6, 2.2, 2], [5.0, 2.3, 3.3, 1.0, 1]], records
        )
        self.assertEqual(
            self.reader.metadata.column_names, IRIS_TABLE_COLUMN_NAMES
        )

    def test_create_data_reader(self):
        reader = create_data_reader(
            data_origin="table",
            records_per_task=10,
            **{"columns": ["a", "b"], "label_col": "class"}
        )
        self.assertEqual(reader._kwargs["columns"], ["a", "b"])
        self.assertEqual(reader._kwargs["label_col"], "class")
        self.assertEqual(reader._kwargs["records_per_task"], 10)
        reader = create_data_reader(data_origin="table", records_per_task=10)
        self.assertEqual(reader._kwargs["records_per_task"], 10)
        self.assertTrue("columns" not in reader._kwargs)

    def test_odps_data_reader_integration_with_local_keras(self):
        num_records = 2
        model_spec = load_module(
            os.path.join(
                os.path.dirname(os.path.realpath(__file__)),
                "../../../model_zoo",
                "odps_iris_dnn_model/odps_iris_dnn_model.py",
            )
        ).__dict__
        model = model_spec["custom_model"]()
        optimizer = model_spec["optimizer"]()
        loss = model_spec["loss"]
        reader = create_data_reader(
            data_origin="table",
            records_per_task=10,
            **{"columns": IRIS_TABLE_COLUMN_NAMES, "label_col": "class"}
        )
        dataset_fn = reader.default_dataset_fn()

        def _gen():
            for data in self.reader.read_records(
                _MockedTask(0, num_records, self.test_table + ":shard_0")
            ):
                if data is not None:
                    yield data

        dataset = tf.data.Dataset.from_generator(_gen, tf.string)
        dataset = dataset_fn(
            dataset, None, Metadata(column_names=IRIS_TABLE_COLUMN_NAMES)
        )
        dataset = dataset.batch(1)

        loss_history = []
        grads = None
        for features, labels in dataset:
            with tf.GradientTape() as tape:
                logits = model(features, training=True)
                loss_value = loss(labels, logits)
            loss_history.append(loss_value.numpy())
            grads = tape.gradient(loss_value, model.trainable_variables)
            optimizer.apply_gradients(zip(grads, model.trainable_variables))

        self.assertEqual(len(loss_history), num_records)
        self.assertEqual(len(grads), num_records)
        self.assertEqual(len(model.trainable_variables), num_records)

    def tearDown(self):
        self.odps_client.delete_table(
            self.test_table, self.project, if_exists=True
        )<|MERGE_RESOLUTION|>--- conflicted
+++ resolved
@@ -72,17 +72,6 @@
             iris_file_name = create_iris_csv_file(
                 size=num_records, columns=columns, temp_dir=temp_dir_name
             )
-<<<<<<< HEAD
-            csv_data_reader = CSVDataReader(columns=columns)
-            task = _MockedTask(0, num_records, iris_file_name)
-            records_count = 0
-            last_record = None
-            for record in csv_data_reader.read_records(task):
-                records_count += 1
-                last_record = record
-            self.assertEquals(records_count, num_records)
-            self.assertEquals(len(last_record), 5)
-=======
             csv_data_reader = CSVDataReader(columns=columns, seq=",")
             task = _MockedTask(0, num_records, iris_file_name)
 
@@ -108,7 +97,6 @@
                 self.assertEquals(features.shape.as_list(), [10, 4])
                 self.assertEquals(labels.shape.as_list(), [10])
                 break
->>>>>>> 434462d8
 
 
 @unittest.skipIf(
