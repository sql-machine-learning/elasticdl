import collections

import numpy as np
import tensorflow as tf
from tensorflow.python.keras.utils import tf_utils

from elasticdl.python.master.embedding_service import EmbeddingService

EmbeddingAndIds = collections.namedtuple(
    "EmbeddingAndIds", ["batch_embedding", "batch_ids"]
)


class Embedding(tf.keras.layers.Layer):
    """
    Input: indexes for the embedding entries with a shape of
      (batch_size, input_length). Input can be either dense tensor
      or SparseTensor.
    Output:
      corresponding (combined) embeddings with a shape of
      (batch_size, input_length, output_dim) if combiner is None
      (batch_size, output_dim) if combiner is not None
    Arguments:
      output_dim: the dimension of the embedding vector
      embedding_initializer: Initializer for embedding table
      mask_zero: Whether or not the input value 0 is a special "padding"
        value that should be masked out.
        If input is SparseTensor, mask_zero must be False.
      input_length: Length of input sequences, when it is constant.
        This argument is required if you are going to connect
        `Flatten` then `Dense` layers upstream
        (without it, the shape of the dense outputs cannot be computed).
      combiner: A string specifying the reduction op or None if not used.
        "mean", "sqrtn" and "sum" are supported for the reduction op.
        If input is SparseTensor, combiner must set as a reduction op.
    """

    def __init__(
        self,
        output_dim,
        embedding_initializer="uniform",
        mask_zero=False,
        input_length=None,
        combiner=None,
        embedding_service_endpoint=None,
        **kwargs
    ):
        if "input_shape" not in kwargs and input_length:
            kwargs["input_shape"] = (input_length,)
        super(Embedding, self).__init__(**kwargs)

        self.output_dim = output_dim
        self.embedding_initializer = embedding_initializer
        self.supports_masking = mask_zero
        self.input_length = input_length
        self.combiner = combiner
        self.embedding_service_endpoint = embedding_service_endpoint
        self.tape = None
        self.lookup_func = None

        self._embedding_and_ids_eagerly = []

        # BET's shape and ids' shape in `self._embedding_and_ids_graph` have
        # `None` dimension. This is because they have different shapes in
        # different iterations.
        # `tf.Variable` requires initial value if shape has `None` dimension.
        self._embedding_and_ids_graph = []

    def _init_for_graph_mode(self):
        self._embedding_and_ids_graph = [
            EmbeddingAndIds(
                batch_embedding=tf.Variable(
                    # In some cases, `tf.Variable` requires that initial value
                    # is callable.
                    initial_value=lambda: tf.zeros((1, self.output_dim)),
                    shape=tf.TensorShape((None, self.output_dim)),
                    dtype=tf.float32,
                    trainable=True,
                ),
                batch_ids=tf.Variable(
                    initial_value=lambda: tf.zeros((1, 1), dtype=tf.int64),
                    shape=tf.TensorShape(None),
                    dtype=tf.int64,
                    trainable=False,
                ),
            )
        ]

    @tf_utils.shape_type_conversion
    def compute_output_shape(self, input_shape):
        # this function is taken from
        # tf.keras.layers.Embedding.compute_output_shape
        # https://github.com/tensorflow/tensorflow/blob/3f3c728bf80e0fd6653744318cbbfe1454c6ddca/tensorflow/python/keras/layers/embeddings.py#L156
        if self.input_length is None:
            return input_shape + (self.output_dim,)
        else:
            if isinstance(self.input_length, (list, tuple)):
                in_lens = list(self.input_length)
            else:
                in_lens = [self.input_length]
            if len(in_lens) != len(input_shape) - 1:
                raise ValueError(
                    '"input_length" is %s, '
                    "but received input has shape %s"
                    % (str(self.input_length), str(input_shape))
                )
            else:
                for i, (s1, s2) in enumerate(zip(in_lens, input_shape[1:])):
                    if s1 is not None and s2 is not None and s1 != s2:
                        raise ValueError(
                            '"input_length" is %s, '
                            "but received input has shape %s"
                            % (str(self.input_length), str(input_shape))
                        )
                    elif s1 is None:
                        in_lens[i] = s2
            return (input_shape[0],) + tuple(in_lens) + (self.output_dim,)

    @property
    def name(self):
        return self._name

    @staticmethod
    def get_key(name_list):
        return "-".join(map(str, name_list))

    def lookup_embedding(self, unique_ids):
        ids = unique_ids.numpy()
        keys = [Embedding.get_key([self._name, id]) for id in ids]
        (
            embedding_vectors,
            unknown_keys_index,
        ) = EmbeddingService.lookup_embedding(
            keys=keys,
            embedding_service_endpoint=self.embedding_service_endpoint,
        )

        if unknown_keys_index:
            # Initialize unknown_keys' embedding vectors and write into Redis.
            unknown_keys = [keys[index] for index in unknown_keys_index]
            initializer = tf.keras.initializers.get(self.embedding_initializer)
            embedding_vector_init = [
                initializer(shape=[1, self.output_dim]).numpy()
                for _ in unknown_keys
            ]
            embedding_vector_init = np.concatenate(
                embedding_vector_init, axis=0
            )
            EmbeddingService.update_embedding(
                keys=unknown_keys,
                embedding_vectors=embedding_vector_init,
                embedding_service_endpoint=self.embedding_service_endpoint,
                set_if_not_exist=True,
            )
            # Lookup unknown_keys' embedding vectors
            (
                embedding_vectors_new,
                unknown_keys_idx_new,
            ) = EmbeddingService.lookup_embedding(
                keys=unknown_keys,
                embedding_service_endpoint=self.embedding_service_endpoint,
            )
            if unknown_keys_idx_new:
                raise Exception(
                    "Update embedding vector: %s failed."
                    % str(
                        [unknown_keys[index] for index in unknown_keys_idx_new]
                    )
                )
            for key_index, vector in zip(
                unknown_keys_index, embedding_vectors_new
            ):
                embedding_vectors[key_index] = vector
        embedding_vectors = np.concatenate(embedding_vectors, axis=0)
        return embedding_vectors.reshape((len(keys), self.output_dim))

    def _record_gradients(self, batch_embedding, ids):
        if tf.executing_eagerly():
            self.tape.watch(batch_embedding)
            self._embedding_and_ids_eagerly.append(
                EmbeddingAndIds(batch_embedding, ids)
            )
        else:
            # In graph mode, assigning tensors to trainable variables is
            # allowed and tape can record the gradients of trainable
            # variables automatically.
            embedding_and_ids = self._embedding_and_ids_graph[0]
            embedding_and_ids.batch_embedding.assign(batch_embedding)
            embedding_and_ids.batch_ids.assign(ids)
            batch_embedding = embedding_and_ids.batch_embedding
        return batch_embedding

    def call(self, input):
<<<<<<< HEAD
        if (
            self.tape
            and not tf.executing_eagerly()
            and not self._embedding_and_ids_graph
        ):
            self._init_for_graph_mode()

=======
        input = tf.cast(input, tf.int64)
>>>>>>> dce8f29c
        if isinstance(input, tf.SparseTensor):
            return self._sparse_input_call(input)

        ids = tf.convert_to_tensor(input, name="embedding_ids")
        flat_ids = tf.reshape(ids, [-1])
        unique_ids, idx = tf.unique(flat_ids)
        # Gradient for `batch_embedding` is SparseTensor here due to
        # `tf.gather` op. `tf.gather` accesses tensor slices, resulting in
        # sparse tensor gradient.
        batch_embedding = tf.py_function(
            self.lookup_embedding, inp=[unique_ids], Tout=tf.float32
        )
        # TODO: use tf.cond rather than python if statement
        if self.tape:
            batch_embedding = self._record_gradients(batch_embedding, flat_ids)

        outputs = tf.gather(batch_embedding, idx)
        # tf.reshape does not support shape with None. Replace None with -1.
        if ids.get_shape().rank == 2:
            input_length = ids.get_shape()[1]
            if input_length is None:
                outputs.set_shape(shape=(None, None, self.output_dim))
                return outputs
            output_shape = (-1, input_length, self.output_dim)
        else:
            output_shape = ids.get_shape().concatenate(self.output_dim)
        outputs = tf.reshape(outputs, output_shape)
        # TODO: support combiner for dense input
        return outputs

    def _sparse_input_call(self, sparse_input):
        if self.combiner not in ["sum", "mean", "sqrtn"]:
            raise ValueError(
                "combiner must set sum, mean or sqrtn for sparse input"
            )
        unique_ids, idx = tf.unique(sparse_input.values)
        # Gradient for `batch_embedding` is dense tensor.
        batch_embedding = tf.py_function(
            self.lookup_embedding, inp=[unique_ids], Tout=tf.float32
        )
        # TODO: use tf.cond rather than python if statement
        if self.tape:
            batch_embedding = self._record_gradients(
                batch_embedding, unique_ids
            )

        segment_ids = sparse_input.indices[:, 0]
        if segment_ids.dtype != tf.int32:
            segment_ids = tf.cast(segment_ids, tf.int32)

        if self.combiner == "sum":
            batch_embedding = tf.sparse.segment_sum(
                batch_embedding, idx, segment_ids
            )
        elif self.combiner == "mean":
            batch_embedding = tf.sparse.segment_mean(
                batch_embedding, idx, segment_ids
            )
        elif self.combiner == "sqrtn":
            batch_embedding = tf.sparse.segment_sqrt_n(
                batch_embedding, idx, segment_ids
            )
        return batch_embedding

    def compute_mask(self, inputs, mask=None):
        if isinstance(input, tf.SparseTensor):
            raise ValueError("SparseTensor inputs do not support mask_zero")
        if not self.supports_masking:
            return None
        return tf.math.not_equal(inputs, 0)

    def reset(self):
        self._embedding_and_ids_eagerly = []
        self.tape = None

    def set_tape(self, tape):
        self.tape = tape

    def set_endpoint(self, endpoint):
        self.embedding_service_endpoint = endpoint

    @property
    def embedding_and_ids(self):
        """
        Return bet and ids pairs.
        """
        if self._embedding_and_ids_eagerly:
            return self._embedding_and_ids_eagerly
        return self._embedding_and_ids_graph<|MERGE_RESOLUTION|>--- conflicted
+++ resolved
@@ -191,7 +191,6 @@
         return batch_embedding
 
     def call(self, input):
-<<<<<<< HEAD
         if (
             self.tape
             and not tf.executing_eagerly()
@@ -199,9 +198,7 @@
         ):
             self._init_for_graph_mode()
 
-=======
         input = tf.cast(input, tf.int64)
->>>>>>> dce8f29c
         if isinstance(input, tf.SparseTensor):
             return self._sparse_input_call(input)
 
