--- conflicted
+++ resolved
@@ -4,18 +4,8 @@
 import sys
 
 import docker
-<<<<<<< HEAD
 from elasticdl.python.elasticdl.common import k8s_client as k8s
-=======
-import yaml
 import shutil
-from string import Template
-
-from kubernetes.client.apis import core_v1_api
-from kubernetes import config
-
-from elasticdl.python.elasticdl.common.k8s_utils import parse_resource
->>>>>>> 8e08b48a
 
 
 def main():
@@ -99,13 +89,12 @@
         help="The image pull policy of master and worker",
     )
     parser.add_argument(
-<<<<<<< HEAD
         "--restart_policy",
         default="Never",
         help="The pod restart policy when pod crashed",
-=======
+    )
+    parser.add_argument(
         "--extra_pypi_index", help="The extra python package repository"
->>>>>>> 8e08b48a
     )
 
 
@@ -212,6 +201,10 @@
     ]
     if args.image_pull_policy is not None:
         container_args.extend(["--image_pull_policy", args.image_pull_policy])
+
+    if args.restart_policy is not None:
+        container_args.extend(["--restart_policy", args.restart_policy])
+
     if args.volume_name is not None and args.mount_path is not None:
         container_args.extend(
             [
