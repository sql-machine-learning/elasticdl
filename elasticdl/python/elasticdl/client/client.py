--- conflicted
+++ resolved
@@ -257,15 +257,12 @@
         help="Whether to push the newly built image to remote registry",
     )
     parser.add_argument("--job_name", help="ElasticDL job name", required=True)
-<<<<<<< HEAD
     parser.add_argument(
         "--job_type",
         choices=["training", "evaluation"],
         help="The type of this ElasticDL job",
         required=True,
     )
-=======
->>>>>>> d30397ca
     parser.add_argument(
         "--master_cpu_request",
         default="100m",
@@ -315,7 +312,6 @@
         help="The maximal memory used by worker",
     )
     parser.add_argument(
-<<<<<<< HEAD
         "--eval_cpu_request",
         default="1000m",
         type=_valid_cpu_spec,
@@ -349,14 +345,6 @@
         "--volume_name", help="The volume name of network file system"
     )
     parser.add_argument(
-=======
-        "--master_pod_priority", help="The requested priority of master pod"
-    )
-    parser.add_argument(
-        "--volume_name", help="The volume name of network file system"
-    )
-    parser.add_argument(
->>>>>>> d30397ca
         "--mount_path", help="The mount path in the docker container"
     )
     parser.add_argument(
