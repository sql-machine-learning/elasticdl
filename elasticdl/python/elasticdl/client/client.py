import argparse
import os
import tempfile
import sys

import docker
from elasticdl.python.elasticdl.common import k8s_client as k8s
import shutil
<<<<<<< HEAD
=======

from kubernetes.client.apis import core_v1_api
from kubernetes import config

from elasticdl.python.elasticdl.common.k8s_utils import parse_resource
>>>>>>> 9e9f8205


def main():
    parser = argparse.ArgumentParser(
        usage="""client.py <command> [<args>]

There are all the supported commands:
train         Submit a ElasticDL distributed training job.
evaluate      Submit a ElasticDL distributed evaluation job.
"""
    )
    subparsers = parser.add_subparsers()
    train_parser = subparsers.add_parser("train", help="client.py train -h")
    train_parser.set_defaults(func=_train)
    _add_train_params(train_parser)

    evaluate_parser = subparsers.add_parser(
        "evaluate", help="client.py evaluate -h"
    )
    evaluate_parser.set_defaults(func=_evaluate)
    _add_evaluate_params(evaluate_parser)

    args, argv = parser.parse_known_args()
    args.func(args, argv)


def _add_train_params(parser):
    parser.add_argument(
        "--model_file", help="Path to the model file", required=True
    )
    parser.add_argument(
        "--push_image",
        action="store_true",
        help="Whether to push the newly built image to remote registry",
    )
    parser.add_argument(
        "--image_name",
        help="The docker image name built by ElasticDL client",
    )
    parser.add_argument("--job_name", help="ElasticDL job name", required=True)
    parser.add_argument(
        "--master_resource_request",
        default="cpu=0.1,memory=1024Mi",
        type=str,
        help="The minimal resource required by master, "
        "e.g. cpu=0.1,memory=1024Mi,disk=1024Mi,gpu=1",
    )
    parser.add_argument(
        "--master_resource_limit",
        default="cpu=0.1,memory=1024Mi",
        type=str,
        help="The maximal resource required by master, "
        "e.g. cpu=0.1,memory=1024Mi,disk=1024Mi,gpu=1",
    )
    parser.add_argument(
        "--worker_resource_request",
        default="cpu=1,memory=4096Mi",
        type=str,
        help="The minimal resource required by worker, "
        "e.g. cpu=1,memory=1024Mi,disk=1024Mi,gpu=1",
    )
    parser.add_argument(
        "--worker_resource_limit",
        default="cpu=1,memory=4096Mi",
        type=str,
        help="The maximal resource required by worker, "
        "e.g. cpu=1,memory=1024Mi,disk=1024Mi,gpu=1",
    )
    parser.add_argument(
        "--master_pod_priority", help="The requested priority of master pod"
    )
    parser.add_argument(
        "--volume_name", help="The volume name of network file system"
    )
    parser.add_argument(
        "--mount_path", help="The mount path in the docker container"
    )
    parser.add_argument(
        "--image_pull_policy",
        default="Always",
        help="The image pull policy of master and worker",
    )
    parser.add_argument(
        "--restart_policy",
        default="Never",
        help="The pod restart policy when pod crashed",
    )
    parser.add_argument(
        "--extra_pypi_index", help="The extra python package repository"
    )


def _add_evaluate_params(parser):
    # TODO add parameters for evaluation parser..
    pass


def _train(args, argv):
    job_name = args.job_name
    _build_docker_image(
        args.model_file,
        args.image_name,
        args.push_image,
        args.extra_pypi_index,
    )
    _submit(args.image_name, args.model_file, job_name, args, argv)


def _evaluate(args, argv):
    # TODO implement distributed evaluation.
    raise NotImplementedError()


def _m_file_in_docker(model_file):
    return "/model/" + os.path.basename(model_file)


def _build_docker_image(m_file, image_name, push_image, extra_pypi_index):
    docker_template = """
FROM tensorflow/tensorflow:2.0.0b0-py3 as base

# Install gRPC tools in Python
RUN pip install grpcio-tools --extra-index-url={EXTRA_PYPI_INDEX}

# Install the Kubernetes Python client
RUN pip install kubernetes --extra-index-url={EXTRA_PYPI_INDEX}

# Install Docker python SDK
RUN pip install docker --extra-index-url={EXTRA_PYPI_INDEX}

# Install RecordIO
RUN pip install 'pyrecordio>=0.0.6' --extra-index-url={EXTRA_PYPI_INDEX}

# Install Pillow for sample data processing Spark job
RUN pip install Pillow --extra-index-url=${EXTRA_PYPI_INDEX}

ENV PYTHONPATH=/
WORKDIR /
COPY elasticdl /elasticdl
COPY elasticdl/Makefile /Makefile
RUN make
COPY {SOURCE_MODEL_FILE} {TARGET_MODEL_FILE}
"""
    with tempfile.TemporaryDirectory() as ctx_dir:
        shutil.copy(m_file, ctx_dir)
        base_dir = os.path.abspath(
            os.path.join(os.path.dirname(__file__), "../../../")
        )
        shutil.copytree(base_dir, ctx_dir + "/" + os.path.basename(base_dir))
        with tempfile.NamedTemporaryFile(mode="w+", delete=False) as df:
            df.write(
                docker_template.format(
                    SOURCE_MODEL_FILE=os.path.basename(m_file),
                    TARGET_MODEL_FILE=_m_file_in_docker(m_file),
                    EXTRA_PYPI_INDEX=extra_pypi_index,
                )
            )
        client = docker.APIClient(base_url="unix://var/run/docker.sock")
        print("===== Building Docker Image =====")
        for line in client.build(
            dockerfile=df.name,
            path=ctx_dir,
            rm=True,
            tag=image_name,
            decode=True,
        ):
            if "error" in line:
                raise RuntimeError(
                    "Docker image build failure: %s" % line["error"]
                )
            text = line.get("stream", None)
            if text:
                sys.stdout.write(text)
                sys.stdout.flush()

    if push_image:
        print("===== Pushing Docker Image =====")
        for line in client.push(image_name, stream=True, decode=True):
            print(line)


def _submit(image_name, model_file, job_name, args, argv):
    container_args = [
        "-m",
        "elasticdl.python.elasticdl.master.main",
        "--job_name",
        job_name,
        "--worker_image",
        image_name,
        "--model_file",
        _m_file_in_docker(model_file),
        "--worker_resource_request",
        args.worker_resource_request,
        "--worker_resource_limit",
        args.worker_resource_request,
    ]
    container_args.extend(["--image_pull_policy", args.image_pull_policy])
    container_args.extend(["--restart_policy", args.restart_policy])

    if all([args.volume_name, args.mount_path]):
        container_args.extend(
            [
                "--mount_path",
                args.mount_path,
                "--volume_name",
                args.volume_name,
            ]
        )
    elif not any([args.volume_name, args.mount_path]):
        raise ValueError("Not both of the parameters volume_name and mount_path are provided.") 

    container_args.extend(argv)

    k8s.Client(
        image_name=image_name,
        namespace="default",
        job_name=job_name,
        event_callback=None,
    ).create_master(
        job_name,
        image_name,
        _m_file_in_docker(model_file),
        args.master_resource_request,
        args.master_resource_limit,
        args.master_pod_priority,
        args.image_pull_policy,
        args.volume_name,
        args.mount_path,
        args.restart_policy,
        container_args
    )


if __name__ == "__main__":
    main()<|MERGE_RESOLUTION|>--- conflicted
+++ resolved
@@ -6,14 +6,6 @@
 import docker
 from elasticdl.python.elasticdl.common import k8s_client as k8s
 import shutil
-<<<<<<< HEAD
-=======
-
-from kubernetes.client.apis import core_v1_api
-from kubernetes import config
-
-from elasticdl.python.elasticdl.common.k8s_utils import parse_resource
->>>>>>> 9e9f8205
 
 
 def main():
