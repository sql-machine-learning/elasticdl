import argparse
import os
import tempfile
import sys
import re

import docker
import yaml

from kubernetes.client.apis import core_v1_api
from kubernetes import config


def _m_file_in_docker(model_file):
    return "/model/" + os.path.basename(model_file)


def _build_docker_image(
    m_file, image_name, image_base="elasticdl:dev", repository=None
):
    docker_template = """
FROM {}
COPY {} {}
"""

    with tempfile.NamedTemporaryFile(mode="w+", delete=False) as df:
        df.write(
            docker_template.format(
                image_base, m_file, _m_file_in_docker(m_file)
            )
        )

    client = docker.APIClient(base_url="unix://var/run/docker.sock")
    print("===== Building Docker Image =====")
    for line in client.build(
        dockerfile=df.name, path=".", rm=True, tag=image_name, decode=True
    ):
        if "error" in line:
            raise RuntimeError(
                "Docker image build failure: %s" % line["error"]
            )
        text = line.get("stream", None)
        if text:
            sys.stdout.write(text)
            sys.stdout.flush()
    print("===== Docker Image Built =====")
    if repository is not None:
        for line in client.push(image_name, stream=True, decode=True):
            print(line)


def _gen_master_def(image_name, model_file, job_name, args, argv):
    master_yaml = """
apiVersion: v1
kind: Pod
metadata:
  name: "elasticdl-master-{job_name}"
  labels:
    app: elasticdl
    elasticdl_job_name: {job_name}
spec:
  containers:
  - name: "elasticdl-master-{job_name}"
    image: "{image_name}"
    command: ["python"]
    args: [
        "-m", "elasticdl.python.elasticdl.master.main",
        "--job_name", "{job_name}",
        "--worker_image", "{image_name}",
        "--model_file", "{m_file}",
        "--worker_cpu_request", "{worker_cpu_request}",
        "--worker_cpu_limit", "{worker_cpu_limit}",
        "--worker_memory_request", "{worker_memory_request}",
        "--worker_memory_limit", "{worker_memory_limit}"
    ]
    imagePullPolicy: {image_pull_policy} 
    resources:
      limits:
        cpu:  "{master_cpu_limit}"
        memory: "{master_memory_limit}"
      requests:
        cpu:  "{master_cpu_request}"
        memory: "{master_memory_request}"
    env:
    - name: MY_POD_IP
      valueFrom:
        fieldRef:
          fieldPath: status.podIP
  restartPolicy: Never
""".format(
        m_file=_m_file_in_docker(model_file),
        image_name=image_name,
        job_name=job_name,
        master_cpu_limit=args.master_cpu_limit,
        master_cpu_request=args.master_cpu_request,
        master_memory_limit=args.master_memory_limit,
        master_memory_request=args.master_memory_request,
        worker_cpu_limit=args.worker_cpu_limit,
        worker_cpu_request=args.worker_cpu_request,
        worker_memory_limit=args.worker_memory_limit,
        worker_memory_request=args.worker_memory_request,
        image_pull_policy=args.image_pull_policy,
    )

    master_def = yaml.safe_load(master_yaml)

    # Build master arguments
    master_def["spec"]["containers"][0]["args"].extend(argv)

    if args.master_pod_priority is not None:
        master_def["spec"]["priorityClassName"] = args.master_pod_priority

    if args.volume_name is not None and args.mount_path is not None:
        persistent_volume_claim = {
            "claimName": "fileserver-claim",
            "readOnly": False,
        }
        volume = {
            "name": args.volume_name,
            "persistentVolumeClaim": persistent_volume_claim,
        }
        master_def["spec"]["volumes"] = [volume]
        master_def["spec"]["containers"][0]["volumeMounts"] = [
            {"mountPath": args.mount_path, "name": args.volume_name}
        ]
        master_def["spec"]["containers"][0]["args"].extend(
            [
                "--mount_path",
                args.mount_path,
                "--volume_name",
                args.volume_name,
            ]
        )
    
    if args.image_pull_policy is not None:
        master_def["spec"]["containers"][0]["args"].extend(
            [
                "--image_pull_policy",
                args.image_pull_policy,
            ]
        )

    return master_def

def _gen_evaluator_def(image_name, model_file, job_name, args, argv):
    evaluator_yaml = """
apiVersion: v1
kind: Pod
metadata:
  name: "elasticdl-evaluation-{job_name}"
  labels:
    app: elasticdl
    elasticdl_job_name: {job_name}
spec:
  containers:
  - name: "elasticdl-evaluation-{job_name}"
    image: "{image_name}"
    command: ["python"]
    args: [
        "-m", "elasticdl.python.elasticdl.evaluator.main",
        "--model_file", "{model_file}",
    ]
    imagePullPolicy: {image_pull_policy}
    resources:
      limits:
        cpu:  "{cpu_limit}"
        memory: "{memory_limit}"
      requests:
        cpu:  "{cpu_request}"
        memory: "{memory_request}"
    env:
    - name: MY_POD_IP
      valueFrom:
        fieldRef:
          fieldPath: status.podIP
  restartPolicy: Never
""".format(
        model_file=_m_file_in_docker(model_file),
        image_name=image_name,
        job_name=job_name,
        cpu_limit=args.cpu_limit,
        cpu_request=args.cpu_request,
        memory_limit=args.memory_limit,
        memory_request=args.memory_request,
        image_pull_policy=args.image_pull_policy,
    )

    evaluator_def = yaml.safe_load(evaluator_yaml)

    # Build evaluator arguments
    evaluator_def["spec"]["containers"][0]["args"].extend(argv)

    if args.pod_priority is not None:
        evaluator_def["spec"]["priorityClassName"] = args.pod_priority

    if args.volume_name is not None and args.mount_path is not None:
        persistent_volume_claim = {
            "claimName": "fileserver-claim",
            "readOnly": False,
        }
        volume = {
            "name": args.volume_name,
            "persistentVolumeClaim": persistent_volume_claim,
        }
        evaluator_def["spec"]["volumes"] = [volume]
        evaluator_def["spec"]["containers"][0]["volumeMounts"] = [
            {"mountPath": args.mount_path, "name": args.volume_name}
        ]

    return evaluator_def


def _submit_training_job(image_name, model_file, job_name, args, argv):
    master_def = _gen_master_def(image_name, model_file, job_name, args, argv)
    config.load_kube_config()
    api = core_v1_api.CoreV1Api()
    resp = api.create_namespaced_pod(body=master_def, namespace="default")
    print("Master launched. status='%s'" % str(resp.status))

def _submit_evaluation_job(image_name, model_file, job_name, args, argv):
    evaluator_def = _gen_evaluator_def(image_name, model_file, job_name, args, argv)
    config.load_kube_config()
    api = core_v1_api.CoreV1Api()
    resp = api.create_namespaced_pod(body=evaluator_def, namespace="default")
    print("Evaluator launched. status='%s'" % str(resp.status))

def _valid_cpu_spec(arg):
    regexp = re.compile("([1-9]{1})([0-9]*)m$")
    if not regexp.match(arg):
        raise ValueError("invalid cpu request spec: " + arg)
    return arg


def _valid_mem_spec(arg):
    regexp = re.compile("([1-9]{1})([0-9]*)(E|P|T|G|M|K|Ei|Pi|Ti|Gi|Mi|Ki)$")
    if not regexp.match(arg):
        raise ValueError("invalid memory request spec: " + arg)
    return arg


def main():
    parser = argparse.ArgumentParser(description="ElasticDL Client")
    # Rewrite model_file argument and pass all other arguments to master.
    parser.add_argument(
        "--model_file",
        help="Path to the model file",
        required=True,
    )
    parser.add_argument(
        "--image_base",
        help="Base image containing ElasticDL runtime environment",
        required=True,
    )
    parser.add_argument(
        "--repository",
        help="The repository to push docker image to",
    )
    parser.add_argument(
        "--job_name",
        help="ElasticDL job name",
        required=True
    )
    parser.add_argument(
        "--job_type", 
        choices=["training", "evaluation"],
        help="The type of this ElasticDL job", 
        required=True)
    parser.add_argument(
        "--master_cpu_request",
        default="100m",
        type=_valid_cpu_spec,
        help="The minimal CPU required by master in training",
    )
    parser.add_argument(
        "--master_cpu_limit",
        default="100m",
        type=_valid_cpu_spec,
        help="The maximal CPU used by master in training",
    )
    parser.add_argument(
        "--master_memory_request",
        default="1024Mi",
        type=_valid_mem_spec,
        help="The minimal memory required by master in training",
    )
    parser.add_argument(
        "--master_memory_limit",
        default="1024Mi",
        type=_valid_mem_spec,
        help="The maximal memory used by master in training",
    )
    parser.add_argument(
        "--worker_cpu_request",
        default="1000m",
        type=_valid_cpu_spec,
        help="The minimal cpu required by worker",
    )
    parser.add_argument(
        "--worker_cpu_limit",
        default="1000m",
        type=_valid_cpu_spec,
        help="The maximal cpu used by worker",
    )
    parser.add_argument(
        "--worker_memory_request",
        default="4096Mi",
        type=_valid_mem_spec,
        help="The minimal memory required by worker",
    )
    parser.add_argument(
        "--worker_memory_limit",
        default="4096Mi",
        type=_valid_mem_spec,
        help="The maximal memory used by worker",
    )
    parser.add_argument(
<<<<<<< HEAD
        "--cpu_request",
        default="1000m",
        type=_valid_cpu_spec,
        help="the minimal cpu required by worker in training",
    )
    parser.add_argument(
        "--cpu_limit",
        default="1000m",
        type=_valid_cpu_spec,
        help="the maximal cpu used by worker in training",
    )
    parser.add_argument(
        "--memory_request",
        default="4096Mi",
        type=_valid_mem_spec,
        help="the minimal memory required by worker in training",
    )
    parser.add_argument(
        "--memory_limit",
        default="4096Mi",
        type=_valid_mem_spec,
        help="the maximal memory used by worker in training",
    )
    parser.add_argument(
        "--master_pod_priority", help="the requested priority of master pod"
    )
    parser.add_argument(
        "--pod_priority", help="the requested priority of master pod"
    )
    parser.add_argument(
        "--volume_name", help="the volume name of network filesytem"
=======
        "--master_pod_priority",
        help="The requested priority of master pod",
    )
    parser.add_argument(
        "--volume_name",
        help="The volume name of network file system",
>>>>>>> eb70193b
    )
    parser.add_argument(
        "--mount_path",
        help="The mount path in the docker container",
    )
    parser.add_argument(
        "--image_pull_policy",
        default="Always",
        help="The image pull policy of master and worker",
    )
    args, argv = parser.parse_known_args()

    job_name = args.job_name
    image_name = args.image_base + "_" + job_name
    _build_docker_image(
        args.model_file,
        image_name,
        image_base=args.image_base,
        repository=args.repository,
    )
    if args.job_type == "training":
        _submit_training_job(image_name, args.model_file, job_name, args, argv)
    elif args.job_type == "evaluation":
        _submit_evaluation_job(image_name, args.model_file, job_name, args, argv)
    else:
       raise ValueError("invalid job type: " + args.job_type) 


if __name__ == "__main__":
    main()<|MERGE_RESOLUTION|>--- conflicted
+++ resolved
@@ -314,46 +314,40 @@
         help="The maximal memory used by worker",
     )
     parser.add_argument(
-<<<<<<< HEAD
-        "--cpu_request",
+        "--eval_cpu_request",
         default="1000m",
         type=_valid_cpu_spec,
         help="the minimal cpu required by worker in training",
     )
     parser.add_argument(
-        "--cpu_limit",
+        "--eval_cpu_limit",
         default="1000m",
         type=_valid_cpu_spec,
         help="the maximal cpu used by worker in training",
     )
     parser.add_argument(
-        "--memory_request",
+        "--eval_memory_request",
         default="4096Mi",
         type=_valid_mem_spec,
         help="the minimal memory required by worker in training",
     )
     parser.add_argument(
-        "--memory_limit",
+        "--eval_memory_limit",
         default="4096Mi",
         type=_valid_mem_spec,
         help="the maximal memory used by worker in training",
     )
     parser.add_argument(
-        "--master_pod_priority", help="the requested priority of master pod"
-    )
-    parser.add_argument(
-        "--pod_priority", help="the requested priority of master pod"
-    )
-    parser.add_argument(
-        "--volume_name", help="the volume name of network filesytem"
-=======
+        "--eval_pod_priority", 
+        help="the requested priority of evaluation pod"
+    )
+    parser.add_argument(
         "--master_pod_priority",
         help="The requested priority of master pod",
     )
     parser.add_argument(
         "--volume_name",
         help="The volume name of network file system",
->>>>>>> eb70193b
     )
     parser.add_argument(
         "--mount_path",
