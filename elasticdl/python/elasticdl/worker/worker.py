--- conflicted
+++ resolved
@@ -79,26 +79,14 @@
 
         return self._stub.GetTask(req)
 
-    def get_model(self, min_version):
+    def get_model(self, version, method):
         """
         get model from master, and update model_version
         """
         req = elasticdl_pb2.GetModelRequest()
-        req.min_version = min_version
+        req.version = version
+        req.method = method
         model = self._stub.GetModel(req)
-
-        for var in self._model.trainable_variables:
-            # Assumes all trainable variables exist in model.param.
-            var.assign(tensor_to_ndarray(model.param[var.name]))
-        self._model_version = model.version
-
-    def get_model_with_fix_version(self, version):
-        """
-        get the given version model from master
-        """
-        req = elasticdl_pb2.GetFixVersionModelRequest()
-        req.version = version
-        model = self._stub.GetFixVersionModel(req)
 
         for var in self._model.trainable_variables:
             # Assumes all trainable variables exist in model.param.
@@ -195,16 +183,11 @@
                     task, record_buf, min_model_version
                 )
 
-<<<<<<< HEAD
-    def _process_minibatch(self, task, record_buf):
-        model_version = task.model_version
+    def _process_minibatch(self, task, record_buf, min_model_version):
         features, labels = self._get_features_and_labels(record_buf)
-=======
-    def _process_minibatch(self, task, record_buf, min_model_version):
->>>>>>> 0b8d4be4
         for _ in range(self._max_minibatch_retry_num):
             if task.type == elasticdl_pb2.EVALUATION:
-                self.get_model_with_fix_version(model_version)
+                self.get_model(min_model_version, elasticdl_pb2.FIXED)
                 accepted, model_version = self._run_evaluation_task(
                     features, labels
                 )
@@ -213,7 +196,10 @@
             elif task.type == elasticdl_pb2.TRAINING:
                 # TODO: optimize the logic to avoid unnecessary
                 #       get_model call.
-                self.get_model(max(self._model_version, model_version))
+                self.get_model(
+                    max(self._model_version, min_model_version),
+                    elasticdl_pb2.MINIMUM,
+                )
                 accepted, model_version, loss = self._run_training_task(
                     features, labels
                 )
