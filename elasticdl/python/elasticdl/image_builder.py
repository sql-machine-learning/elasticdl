--- conflicted
+++ resolved
@@ -65,23 +65,12 @@
                 )
             )
 
-<<<<<<< HEAD
-        image_name = _generate_unique_image_name(docker_image_prefix)
+        image_name = _generate_unique_image_name(docker_image_repository)
         client = _get_docker_client(
             docker_base_url=docker_base_url,
             docker_tlscert=docker_tlscert,
             docker_tlskey=docker_tlskey,
         )
-=======
-        image_name = _generate_unique_image_name(docker_image_repository)
-        if docker_tlscert and docker_tlskey:
-            tls_config = docker.tls.TLSConfig(
-                client_cert=(docker_tlscert, docker_tlskey)
-            )
-            client = docker.APIClient(base_url=docker_base_url, tls=tls_config)
-        else:
-            client = docker.APIClient(base_url=docker_base_url)
->>>>>>> fff2e37d
         _build_docker_image(client, ctx_dir, df.name, image_name)
 
         if docker_image_repository:
@@ -108,14 +97,18 @@
     # Use repository tags to delete images
     images = client.images(name=docker_image_repository, quiet=False)
     for image in images:
-        repo_tags = image.get("RepoTags", [])
+        repo_tags = image.get("RepoTags") or []
         for repo_tag in repo_tags:
+            if repo_tag == "<none>:<none>":
+                # A special case where both repository and tag are none,
+                # and we need to delete it through Id in the following code.
+                continue
             logger.info("Removing image %s" % repo_tag)
             try:
                 client.remove_image(repo_tag)
             except docker.errors.APIError as e:
                 logger.warning("Failed to delete image %s: %s" % (repo_tag, e))
-    # For image not having full repository tags, use ID
+    # For image not having full repository tags, use ID instead.
     # Note that, here we need to re-list images
     images = client.images(name=docker_image_repository, quiet=False)
     for image in images:
@@ -126,9 +119,9 @@
                 client.remove_image(image_id)
             except docker.errors.APIError as e:
                 logger.warning("Failed to delete image %s: %s" % (image_id, e))
-    # If we want to remove all images, also run prune to remove untagged images
+    # If removing all images, we also run prune to remove untagged images
     if not docker_image_repository:
-        logger.info("Cleanning up unused images")
+        logger.info("Pruning unused images")
         try:
             client.prune_images()
         except docker.errors.APIError as e:
