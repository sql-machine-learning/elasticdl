import logging
import time
import argparse
import os
import recordio

import grpc
import tensorflow as tf

tf.enable_eager_execution()

from contextlib import closing
from concurrent import futures
from elasticdl.proto import elasticdl_pb2_grpc
from elasticdl.python.elasticdl.master.servicer import MasterServicer
from elasticdl.python.elasticdl.master.task_queue import _TaskQueue
from elasticdl.python.elasticdl.master.k8s_worker_manager import WorkerManager
from elasticdl.python.elasticdl.common.model_helper import load_user_model, build_model


def _make_task_queue(data_dir, record_per_task, num_epoch):
    f_records = {}
    for f in os.listdir(data_dir):
        p = os.path.join(data_dir, f)
        with closing(recordio.Index(p)) as rio:
            f_records[p] = rio.num_records()
    return _TaskQueue(f_records, record_per_task, num_epoch)


def _parse_args():
    parser = argparse.ArgumentParser(description="ElasticDL Master")
    parser.add_argument(
        "--model_file",
        help="Full file path of user defined neural model",
        required=True,
    )
    parser.add_argument(
        "--train_data_dir",
        help="Training data directory. Files should be in RecordIO format",
        required=True,
    )
    parser.add_argument("--record_per_task", type=int, required=True)
    parser.add_argument("--num_epoch", type=int, required=True)
    parser.add_argument(
        "--grads_to_wait",
        type=int,
        help="Number of gradients to wait before updating model",
        required=True,
    )
    parser.add_argument(
        "--minibatch_size",
        type=int,
        help="Minibatch size used by workers to compute gradients",
        required=True,
    )
    parser.add_argument(
        "--num_worker",
        type=int,
        help="the number of workers used in training",
        default=0,
    )
    parser.add_argument(
        "--worker_cpu_request",
        help="the minimal cpu required by worker in training",
        default="1000m",
    )
    parser.add_argument(
        "--worker_cpu_limit",
        help="the maximal cpu used by worker in training",
        default="1000m",
    )
    parser.add_argument(
        "--worker_memory_request",
        help="the minimal memory required by worker in training",
        default="4096Mi",
    )
    parser.add_argument(
        "--worker_memory_limit",
        help="the maximal memory used by worker in training",
        default="4096Mi",
    )
    parser.add_argument(
        "--worker_pod_priority",
        help="the requested priority of worker pod")
    parser.add_argument(
        "--worker_image", help="docker image for worker", default=None
    )
    parser.add_argument("--job_name", help="job name", required=True)
    parser.add_argument(
        "--codec_type",
        default="bytes",
        choices=["tf_example", "bytes"],
        help="Type of codec(tf_example or bytes)",
    )
    parser.add_argument("--volume_name",
        help="the volume name of network filesytem")
    parser.add_argument("--mount_path",
        help="the mount path in the docker container")
    parser.add_argument(
        "--log_level",
        choices=['DEBUG', 'INFO', 'WARNING', 'ERROR', 'CRITICAL'],
        type=str.upper,
        default='WARNING',
        help="the logging level",
    )
    parser.add_argument("--image_pull_policy",
        help="the image pull policy of master and worker")
    return parser.parse_args()


def main():
    args = _parse_args()

    # TODO: pass port via flags.
    PORT = 50001

    # Initialize logger
    logging.basicConfig(
        format='%(asctime)s %(name)s %(levelname)-8s '
        '[%(filename)s:%(lineno)d] %(message)s',
    )
    logger = logging.getLogger("master")
    logger.setLevel(args.log_level)

    task_q = _make_task_queue(
        args.train_data_dir, args.record_per_task, args.num_epoch
    )
    model_module = load_user_model(args.model_file)
    model_inst = model_module.model
    build_model(model_inst, model_module.feature_columns())
    optimizer = model_module.optimizer()

    server = grpc.server(futures.ThreadPoolExecutor(max_workers=64))
    elasticdl_pb2_grpc.add_MasterServicer_to_server(
        MasterServicer(
            logger,
            args.grads_to_wait,
            args.minibatch_size,
            optimizer,
            task_q,
            init_var=model_inst.trainable_variables,
        ),
        server,
    )
    server.add_insecure_port("[::]:{}".format(PORT))
    server.start()
    logger.info("Server started at port: %d", PORT)

    if args.num_worker:
        master_addr = "%s:%d" % (os.getenv("MY_POD_IP", "localhost"), PORT)
        worker_command = ["python"]
        worker_args = [
            "-m",
            "elasticdl.python.elasticdl.worker.main",
            "--model_file",
            args.model_file,
            "--master_addr",
            master_addr,
            "--codec_type",
            args.codec_type
        ]

        worker_manager = WorkerManager(
            task_q,
            job_name=args.job_name,
            worker_image=args.worker_image,
            command=worker_command,
            args=worker_args,
            namespace="default",
            num_worker=args.num_worker,
            cpu_request=args.worker_cpu_request,
            cpu_limit=args.worker_cpu_limit,
            memory_request=args.worker_memory_request,
            memory_limit=args.worker_memory_limit,
            pod_priority=args.worker_pod_priority,
            mount_path=args.mount_path,
            volume_name=args.volume_name,
<<<<<<< HEAD
            image_pull_policy=args.image_pull_policy,
=======
            restart_policy="Never",
>>>>>>> 4175584f
        )
        worker_manager.start_workers()

    try:
        while True:
            if task_q.finished():
                break
            time.sleep(30)
    except KeyboardInterrupt:
        logger.warning("Server stopping")

    server.stop(0)


if __name__ == "__main__":
    logging.basicConfig()
    main()<|MERGE_RESOLUTION|>--- conflicted
+++ resolved
@@ -175,11 +175,8 @@
             pod_priority=args.worker_pod_priority,
             mount_path=args.mount_path,
             volume_name=args.volume_name,
-<<<<<<< HEAD
             image_pull_policy=args.image_pull_policy,
-=======
             restart_policy="Never",
->>>>>>> 4175584f
         )
         worker_manager.start_workers()
 
