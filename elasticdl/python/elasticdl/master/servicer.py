import logging
import os
import threading
from collections import defaultdict

from google.protobuf import empty_pb2

from elasticdl.proto import elasticdl_pb2
from elasticdl.proto import elasticdl_pb2_grpc
from elasticdl.python.elasticdl.common.ndarray import (
    ndarray_to_tensor,
    tensor_to_ndarray,
)
from elasticdl.python.elasticdl.common.model_helper import (
    save_checkpoint_to_file,
    load_from_checkpoint_file,
)

import numpy as np

import tensorflow as tf

assert tf.executing_eagerly()


class MasterServicer(elasticdl_pb2_grpc.MasterServicer):
    """Master service implementation"""

    def __init__(
        self,
        grads_to_wait,
        minibatch_size,
        optimizer,
        task_q,
        *,
        init_var,
        init_from_checkpoint,
        checkpoint_dir,
        checkpoint_steps,
        keep_checkpoint_max
    ):
        # TODO: group params together into a single object.
        self._logger = logging.getLogger(__name__)
        self._opt = optimizer
        self._task_q = task_q
        self._lock = threading.Lock()
        # A <string, tf.ResourceVariable> map. We use tf.ResourceVariable
        # instead ndarray to avoid copying and conversion when calling
        # optimizer's apply_gradients() function.
        self._model = {}
        self._version = 0
        self._gradient_sum = {}
        self._grad_to_wait = grads_to_wait
        self._grad_n = 0
        self._minibatch_size = minibatch_size
        self._evaluation_metrics = defaultdict(list)
        for var in init_var:
            self.set_model_var(var.name, var.numpy())
        if init_from_checkpoint:
            self.load_checkpoint_file(init_from_checkpoint)
        self._checkpoint_dir = checkpoint_dir
        self._checkpoint_steps = checkpoint_steps
        self._keep_checkpoint_max = keep_checkpoint_max
        if not self._checkpoint_dir:
            self._checkpoint_dir = os.getcwd() + "/checkpoint_dir"
        if self._checkpoint_steps:
            os.makedirs(self._checkpoint_dir, exist_ok=True)
            if self._keep_checkpoint_max > 0:
                self._checkpoint_list = []

    def set_model_var(self, name, value):
        """Add or set model variable. Value should be a float32 ndarray"""
        if value.dtype != np.float32:
            raise ValueError("Value should be a float32 numpy array")
        self._model[name] = tf.Variable(
            value, name=MasterServicer.var_name_encode(name)
        )

    @staticmethod
    def var_name_encode(name):
        return name.replace(":", "-")

    def GetTask(self, request, _):
        res = elasticdl_pb2.Task()
        res.model_version = self._version
        res.minibatch_size = self._minibatch_size
        task_id, task = self._task_q.get(request.worker_id)
        if task:
            res.task_id = task_id
            res.shard_file_name = task.file_name
            res.start = task.start
            res.end = task.end
            res.type = task.type
        return res

    def GetModel(self, request, _):
        if request.method == elasticdl_pb2.MINIMUM:
            self._validate_model_version(request.version)
        elif request.method == elasticdl_pb2.FIXED:
            self._validate_model_version(request.version, False)

        with self._lock:
            if request.method == elasticdl_pb2.MINIMUM \
                    or (request.method == elasticdl_pb2.FIXED and request.version == self._version):
                res = self._get_model_no_lock()
                return res
        # Read from checkpoint
        pb_model = elasticdl_pb2.Model()
        try:
            file_name = self._get_checkpoint_file_path(request.version)
            pb_model = load_from_checkpoint_file(file_name)
        except Exception:
            self._logger.error(
                "Failed to fetch checkpoint model for "
                "model version {}".format(request.version)
            )
        return pb_model

    def _update_model_version(self):
        assert self._lock.locked()
        self._version += 1

    def _get_checkpoint_file_path(self, version):
        return "{}/model_v{}.chkpt".format(self._checkpoint_dir, version)

    def save_checkpoint(self):
        file_name = self._get_checkpoint_file_path(self._version)
        pb_model = self._get_model_no_lock()
        save_checkpoint_to_file(pb_model, file_name)
        if self._keep_checkpoint_max:
            self._checkpoint_list.append(file_name)
            while len(self._checkpoint_list) > self._keep_checkpoint_max:
                file_to_delete = self._checkpoint_list.pop(0)
                os.remove(file_to_delete)

    def load_checkpoint_file(self, file_name):
        pb_model = load_from_checkpoint_file(file_name)

        for k, v in self._model.items():
            # Assumes all variables exist in pb_model.param.
            v.assign(tensor_to_ndarray(pb_model.param[k]))
        self._version = pb_model.version

    def _update_model(self):
        assert self._lock.locked()
        grad_var = []
        for k in self._gradient_sum:
            self._gradient_sum[k] = self._gradient_sum[k] / self._grad_to_wait
            grad_var.append((self._gradient_sum[k], self._model[k]))
        self._opt.apply_gradients(grad_var)
        self._update_model_version()
        self._gradient_sum.clear()
        self._grad_n = 0

    def _get_model_no_lock(self):
        pb_model = elasticdl_pb2.Model()
        pb_model.version = self._version
        for k, v in self._model.items():
            pb_model.param[k].CopyFrom(ndarray_to_tensor(v.numpy()))
        return pb_model

    def _validate_model_version(
        self, request_model_version, warning_outdated=True
    ):
        if request_model_version > self._version:
            err_msg = (
                "Model version %d not available yet, "
                "current version: %d" % (request_model_version, self._version)
            )
            self._logger.warning(err_msg)
            raise ValueError(err_msg)
<<<<<<< HEAD
        elif request_model_version < self._version and warning_outdated:
            self._logger.warning(
                "Task result for outdated version %d dropped",
                request_model_version,
            )
            return False
        else:
            return True
=======
        return request_model_version == self._version
>>>>>>> 0b8d4be4

    def ReportGradient(self, request, _):
        model_version_valid = self._validate_model_version(
            request.model_version
        )

        res = elasticdl_pb2.ReportGradientResponse()
        if not model_version_valid:
            self._logger.warning(
                "Task result for outdated version %d dropped",
                request.model_version,
            )
            res.accepted = False
            res.model_version = self._version
            return res

        # TODO: Update task queue with task_id
        with self._lock:
            tmp = {}
            # Do sanity check before accumulating gradients.
            for k, v in request.gradient.items():
                if k not in self._model:
                    raise ValueError(
                        "Gradient key: %s is not part of model", k
                    )
                arr = tensor_to_ndarray(v)
                if arr.shape != self._model[k].numpy().shape:
                    raise ValueError(
                        "Gradient key: %s has incompatible dimension", k
                    )
                tmp[k] = arr

            for k, v in tmp.items():
                if k in self._gradient_sum:
                    self._gradient_sum[k] = self._gradient_sum[k] + v
                else:
                    self._gradient_sum[k] = v

            self._grad_n += 1
            if self._grad_n >= self._grad_to_wait:
                self._update_model()
                if self._checkpoint_steps and (
                    self._version % self._checkpoint_steps == 0
                ):
                    try:
                        self.save_checkpoint()
                    except Exception:
                        self._logger.warning(
                            "Failed to save checkpoint file for "
                            "model version {}".format(self._version)
                        )

        res.accepted = True
        res.model_version = self._version
        return res

    def ReportTaskResult(self, request, _):
        if request.err_message:
            self._logger.warning(
                "Worker reported error: " + request.err_message
            )
            self._task_q.report(request.task_id, False)
        else:
            self._task_q.report(request.task_id, True)
        return empty_pb2.Empty()

    def ReportEvaluationMetrics(self, request, _):
        model_version_valid = self._validate_model_version(
            request.model_version, False
        )

        res = elasticdl_pb2.ReportEvaluationMetricsResponse()
        if not model_version_valid:
            res.accepted = False
            res.model_version = self._version
            return res

        with self._lock:
            for k, v in request.evaluation_metrics.items():
                if v.dim:
                    self._evaluation_metrics[k].append(tensor_to_ndarray(v))
            evaluation_metrics_summary = {
                k: np.mean(v) for k, v in self._evaluation_metrics.items()
            }
            self._logger.info(
                "Evaluation metrics: %s" % evaluation_metrics_summary
            )
        res.accepted = True
        res.model_version = self._version
        return res<|MERGE_RESOLUTION|>--- conflicted
+++ resolved
@@ -94,17 +94,17 @@
         return res
 
     def GetModel(self, request, _):
-        if request.method == elasticdl_pb2.MINIMUM:
-            self._validate_model_version(request.version)
-        elif request.method == elasticdl_pb2.FIXED:
-            self._validate_model_version(request.version, False)
-
-        with self._lock:
-            if request.method == elasticdl_pb2.MINIMUM \
-                    or (request.method == elasticdl_pb2.FIXED and request.version == self._version):
+        self._validate_model_version(request.version)
+
+        if (
+            request.method == elasticdl_pb2.MINIMUM
+            or request.version == self._version
+        ):
+            with self._lock:
                 res = self._get_model_no_lock()
-                return res
-        # Read from checkpoint
+            return res
+
+        # Read from checkpoint for the fixed version model
         pb_model = elasticdl_pb2.Model()
         try:
             file_name = self._get_checkpoint_file_path(request.version)
@@ -159,9 +159,7 @@
             pb_model.param[k].CopyFrom(ndarray_to_tensor(v.numpy()))
         return pb_model
 
-    def _validate_model_version(
-        self, request_model_version, warning_outdated=True
-    ):
+    def _validate_model_version(self, request_model_version):
         if request_model_version > self._version:
             err_msg = (
                 "Model version %d not available yet, "
@@ -169,18 +167,7 @@
             )
             self._logger.warning(err_msg)
             raise ValueError(err_msg)
-<<<<<<< HEAD
-        elif request_model_version < self._version and warning_outdated:
-            self._logger.warning(
-                "Task result for outdated version %d dropped",
-                request_model_version,
-            )
-            return False
-        else:
-            return True
-=======
         return request_model_version == self._version
->>>>>>> 0b8d4be4
 
     def ReportGradient(self, request, _):
         model_version_valid = self._validate_model_version(
@@ -249,7 +236,7 @@
 
     def ReportEvaluationMetrics(self, request, _):
         model_version_valid = self._validate_model_version(
-            request.model_version, False
+            request.model_version
         )
 
         res = elasticdl_pb2.ReportEvaluationMetricsResponse()
