--- conflicted
+++ resolved
@@ -185,7 +185,6 @@
         default="",
     )
     parser.add_argument(
-<<<<<<< HEAD
         "--input_fn",
         type=str,
         default="input_fn",
@@ -215,11 +214,10 @@
         type=str,
         default="model",
         help="The name of the model class defined in the model file",
-=======
+    parser.add_argument(
         "--cluster_spec",
         help="The file that contains user-defined cluster specification",
         default="",
->>>>>>> 46db8fdf
     )
 
 
@@ -315,7 +313,6 @@
         required=True,
     )
     parser.add_argument(
-<<<<<<< HEAD
         "--input_fn",
         type=str,
         default="input_fn",
@@ -333,11 +330,10 @@
         type=str,
         default="model",
         help="The name of the model class defined in the model file",
-=======
+    parser.add_argument(
         "--cluster_spec",
         help="The file that contains user-defined cluster specification",
         default="",
->>>>>>> 46db8fdf
     )
 
 
