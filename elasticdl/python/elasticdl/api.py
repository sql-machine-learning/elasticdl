--- conflicted
+++ resolved
@@ -66,18 +66,11 @@
     container_args.extend(["--restart_policy", args.restart_policy])
     container_args.extend(["--volume", args.volume])
 
-<<<<<<< HEAD
-    if args.master_resource_limit is None:
-        args.master_resource_limit = args.master_resource_request
-    if args.worker_resource_limit is None:
-        args.worker_resource_limit = args.worker_resource_request
-=======
     args.master_resource_limit = (
         args.master_resource_limit
         if args.master_resource_limit
         else args.master_resource_request
     )
->>>>>>> afb85ca5
 
     k8s.Client(
         image_name=image_name,
@@ -137,18 +130,11 @@
     container_args.extend(["--restart_policy", args.restart_policy])
     container_args.extend(["--volume", args.volume])
 
-<<<<<<< HEAD
-    if args.master_resource_limit is None:
-        args.master_resource_limit = args.master_resource_request
-    if args.worker_resource_limit is None:
-        args.worker_resource_limit = args.worker_resource_request
-=======
     args.master_resource_limit = (
         args.master_resource_limit
         if args.master_resource_limit
         else args.master_resource_request
     )
->>>>>>> afb85ca5
 
     k8s.Client(
         image_name=image_name,
