# Copyright 2020 The ElasticDL Authors. All rights reserved.
# Licensed under the Apache License, Version 2.0 (the "License");
# you may not use this file except in compliance with the License.
# You may obtain a copy of the License at
#
# http://www.apache.org/licenses/LICENSE-2.0
#
# Unless required by applicable law or agreed to in writing, software
# distributed under the License is distributed on an "AS IS" BASIS,
# WITHOUT WARRANTIES OR CONDITIONS OF ANY KIND, either express or implied.
# See the License for the specific language governing permissions and
# limitations under the License.

import copy
import itertools
import threading
import time
from collections import Counter

from elasticdl.python.common import k8s_client as k8s
from elasticdl.python.common.constants import PodStatus
from elasticdl.python.common.k8s_client import PodType
from elasticdl.python.common.log_utils import default_logger as logger
from elasticdl_client.common.constants import BashCommandTemplate

_SERVICE_ADDR_SEP = ","


def _parse_worker_pod_priority(num_workers, worker_pod_priority):
    res = {}
    if isinstance(worker_pod_priority, str) and "high=" in worker_pod_priority:
        try:
            fraction = float(worker_pod_priority.split("=")[1])
            high_count = int(num_workers * fraction)
            for i in range(num_workers):
                if i < high_count:
                    res[i] = "high"
                else:
                    res[i] = "low"
        except Exception:
            logger.warning(
                "Please check the input worker pod priority format,"
                "e.g. high=0.5  The config is no use, and ElasticDL sets "
                "low priority for all worker pods by default."
            )
            for i in range(num_workers):
                res[i] = None
    else:
        for i in range(num_workers):
            res[i] = worker_pod_priority
    return res


class InstanceManager(object):
    def __init__(
        self,
        task_d,
        rendezvous_server=None,
        num_workers=1,
        worker_command=None,
        worker_args=None,
        worker_resource_request="cpu=1,memory=4096Mi",
        worker_resource_limit="cpu=1,memory=4096Mi",
        worker_pod_priority=None,
        num_ps=0,
        ps_command=None,
        ps_args=None,
        ps_resource_request="cpu=1,memory=4096Mi",
        ps_resource_limit="cpu=1,memory=4096Mi",
        ps_pod_priority=None,
        volume=None,
        image_pull_policy=None,
        restart_policy="Never",
        envs=None,
        disable_relaunch=False,
        log_file_path=None,
        **kwargs
    ):
        self._num_workers = num_workers
        self._worker_command = worker_command
        self._worker_args = worker_args
        self._worker_resource_request = worker_resource_request
        self._worker_resource_limit = worker_resource_limit
        self._worker_pod_priority = _parse_worker_pod_priority(
            self._num_workers, worker_pod_priority
        )

        self._num_ps = num_ps
        self._ps_command = ps_command
        self._ps_args = ps_args
        self._ps_resource_request = ps_resource_request
        self._ps_resource_limit = ps_resource_limit
        self._ps_pod_priority = ps_pod_priority

        self._restart_policy = restart_policy
        self._volume = volume
        self._image_pull_policy = image_pull_policy
        self._envs = envs
        self._task_d = task_d
        self._rendezvous_server = rendezvous_server
        self._next_worker_id = itertools.count().__next__
        self._log_file_path = log_file_path

        # Protects followed variables, which are accessed from event_cb.
        self._lock = threading.Lock()

        self._init_worker_pod_status()

        if disable_relaunch:
            self._k8s_client = k8s.Client(**kwargs)
        else:
            self._k8s_client = k8s.Client(
                event_callback=self._event_cb,
                periodic_call_func=self._process_worker,
                **kwargs
            )
        self._ps_addrs = self._get_addrs(
            self._num_ps, self._k8s_client.get_ps_service_address
        )
        self._worker_addrs = []

    def _init_worker_pod_status(self):
        # worker id to (pod name, ip, phase) mapping
        # phase: None/Pending/Running/Succeeded/Failed/Unknown
        #   None: worker was just launched, haven't received event yet.
        #   Pending: worker pod not started yet
        #   Running: worker pod is running
        #   Succeeded: worker pod finishes all tasks and terminates with
        #       no issue.
        #   Failed: worker pod is killed for some reason
        #   Unknown: unknown
        self._worker_pods_ip_phase = {}
        # pod name to worker id mapping
        self._worker_pod_name_to_id = {}
        # worker ids whose pods are not created
        self._not_created_worker_id = []

        self._relaunch_deleted_live_worker = True

        self._ps_pods_phase = {}
        self._ps_pod_name_to_id = {}
        self._relaunch_deleted_live_ps = True

        self._failed_pods = []
<<<<<<< HEAD
        self.all_workers_failed = False
        self.all_workers_completed = False
=======
        self.all_workers_exited = False
>>>>>>> 1d4d87dd

    def _process_worker(self):
        need_process = True
        while need_process and self._not_created_worker_id:
            worker_id = self._not_created_worker_id.pop()
            # Try to create a worker pod with id as worker_id
            need_process = self._start_worker(worker_id)

    def _start_worker(self, worker_id):
        logger.info("Starting worker: %d" % worker_id)
        bash_command = self._worker_args[1]
        bash_command += " --worker_id {}".format(worker_id)
        if self._ps_addrs:
            bash_command += " --ps_addrs {}".format(self._ps_addrs)
        if self._log_file_path:
            bash_command += BashCommandTemplate.REDIRECTION.format(
                self._log_file_path
            )
        for extra_arg in self._worker_args[2:]:
            bash_command += " {}".format(extra_arg)
        worker_args = [self._worker_args[0], bash_command]
        with self._lock:
            pod = self._k8s_client.create_worker(
                worker_id=worker_id,
                resource_requests=self._worker_resource_request,
                resource_limits=self._worker_resource_limit,
                pod_priority=self._worker_pod_priority[worker_id],
                termination_period=1,
                volume=self._volume,
                image_pull_policy=self._image_pull_policy,
                command=self._worker_command,
                args=worker_args,
                restart_policy=self._restart_policy,
                ps_addrs=self._ps_addrs,
                envs=copy.deepcopy(self._envs),
            )
            if pod:
                name = pod.metadata.name
                self._worker_pod_name_to_id[name] = worker_id
                self._worker_pods_ip_phase[worker_id] = (name, None, None)
                return True
            else:
                self._not_created_worker_id.append(worker_id)
                return False

    def _start_ps(self, ps_id):
        logger.info("Starting PS: %d" % ps_id)
        bash_command = self._ps_args[1]
        bash_command += " --ps_id {}".format(ps_id)
        if self._log_file_path:
            bash_command += BashCommandTemplate.REDIRECTION.format(
                self._log_file_path
            )
        ps_args = [self._ps_args[0], bash_command]
        with self._lock:
            while True:
                pod = self._create_ps_pod(ps_id, ps_args)
                if pod:
                    break
                # TODO: should we fail the job when ps pods fail to
                #       create for a long time?
                time.sleep(15)
            name = pod.metadata.name
            self._ps_pod_name_to_id[name] = ps_id
            self._ps_pods_phase[ps_id] = (name, None)
            self._k8s_client.create_ps_service(ps_id)

    def _create_ps_pod(self, ps_id, ps_args):
        return self._k8s_client.create_ps(
            ps_id=ps_id,
            resource_requests=self._ps_resource_request,
            resource_limits=self._ps_resource_limit,
            pod_priority=self._ps_pod_priority,
            volume=self._volume,
            image_pull_policy=self._image_pull_policy,
            command=self._ps_command,
            args=ps_args,
            restart_policy=self._restart_policy,
            envs=copy.deepcopy(self._envs),
        )

    def _get_addrs(self, num_addrs, addr_get_fn):
        addrs = []
        for addr_id in range(num_addrs):
            addrs.append(addr_get_fn(addr_id))
        return _SERVICE_ADDR_SEP.join(addrs)

    def update_status(self, status):
        master_name = self._k8s_client.get_master_pod_name()
        self._k8s_client.patch_labels_to_pod(
            master_name, labels_dict={"status": status}
        )

    def start_workers(self):
        for _ in range(self._num_workers):
            self._start_worker(self._next_worker_id())

    def start_parameter_servers(self):
        for i in range(self._num_ps):
            self._start_ps(i)

    def _remove_worker(self, worker_id):
        logger.info("Removing worker: %d", worker_id)
        with self._lock:
            if worker_id not in self._worker_pods_ip_phase:
                logger.error("Unknown worker id: %s" % worker_id)
                return

        # TODO: change _k8s_client to accept pod name instead of worker id.
        self._k8s_client.delete_worker(worker_id)

    def _remove_ps(self, ps_id):
        logger.info("Removing PS: %d", ps_id)
        with self._lock:
            if ps_id not in self._ps_pods_phase:
                logger.error("Unknown PS id: %s" % ps_id)
                return

        self._k8s_client.delete_ps(ps_id)

    def stop_relaunch_and_remove_pods(self, pod_type):
        ids = []
        if pod_type == PodType.WORKER:
            self._relaunch_deleted_live_worker = False
            ids = self._worker_pods_ip_phase
            delete_func = self._k8s_client.delete_worker
        elif pod_type == PodType.PS:
            self._relaunch_deleted_live_ps = False
            ids = self._ps_pods_phase
            delete_func = self._k8s_client.delete_ps
        with self._lock:
            for id in ids:
                delete_func(id)

    def get_pod_counter(self, pod_type):
        with self._lock:
            worker_counter = Counter(
                [v for _, _, v in self._worker_pods_ip_phase.values()]
            )
            ps_counter = Counter([v for _, v in self._ps_pods_phase.values()])

        if pod_type == PodType.WORKER:
            return worker_counter
        elif pod_type == PodType.PS:
            return ps_counter
        else:
            return None

    def _event_cb(self, event):
        evt_obj = event.get("object")
        evt_type = event.get("type")
        if not evt_obj or not evt_type:
            logger.error("Event doesn't have object or type: %s" % event)
            return

        if evt_obj.kind != "Pod":
            # We only care about pod related events
            return

        pod_name = evt_obj.metadata.name
        pod_ip = evt_obj.status.pod_ip
        phase = evt_obj.status.phase
        if pod_name == self._k8s_client.get_master_pod_name():
            # No need to care about master pod
            return

        relaunch_worker = False
        relaunch_ps = False
        worker_id = -1
        ps_id = -1
        with self._lock:
            if pod_name in self._failed_pods:
                return

            relaunch_failed_pod = False
            if evt_type == "MODIFIED" and phase == "Failed":
                self._failed_pods.append(pod_name)
                worker_id = self._worker_pod_name_to_id.get(pod_name, None)
                if worker_id is not None:
                    # Recover tasks when the worker failed
                    self._task_d.recover_tasks(worker_id)

                if (
                    evt_obj.status.container_statuses
                    and evt_obj.status.container_statuses[0].state.terminated
                    and evt_obj.status.container_statuses[
                        0
                    ].state.terminated.exit_code
                    == 137
                    and evt_obj.status.container_statuses[
                        0
                    ].state.terminated.reason
                    != "OOMKilled"
                ):
                    relaunch_failed_pod = True
                    logger.info(
                        "Pod %s is killed with reason %s."
                        % (
                            pod_name,
                            evt_obj.status.container_statuses[
                                0
                            ].state.terminated.reason,
                        )
                    )

            if pod_name in self._worker_pod_name_to_id:
                worker_id = self._worker_pod_name_to_id.get(pod_name)
                self._worker_pods_ip_phase[worker_id] = (
                    pod_name,
                    pod_ip,
                    phase,
                )
                if evt_type == "DELETED" or relaunch_failed_pod:
                    del self._worker_pods_ip_phase[worker_id]
                    del self._worker_pod_name_to_id[pod_name]

                    # If a deleted pod was not "Succeeded", relaunch a worker.
                    relaunch_worker = (
                        self._relaunch_deleted_live_worker
                        and phase != "Succeeded"
                    )
                else:
                    self.check_all_worker_exited()

            elif pod_name in self._ps_pod_name_to_id:
                ps_id = self._ps_pod_name_to_id.get(pod_name)
                self._ps_pods_phase[ps_id] = (pod_name, phase)
                if evt_type == "DELETED" or relaunch_failed_pod:
                    del self._ps_pods_phase[ps_id]
                    del self._ps_pod_name_to_id[pod_name]
                    relaunch_ps = self._relaunch_deleted_live_ps
            else:
                logger.error("Unknown pod name: %s" % pod_name)
                return

            if self._rendezvous_server:
                self._worker_addrs = self._get_alive_worker_addr()
                self._rendezvous_server.set_worker_hosts(self._worker_addrs)

        if relaunch_worker and worker_id >= 0:
            logger.info("Relaunching worker.")
            new_worker_id = self._next_worker_id()
            with self._lock:
                self._worker_pod_priority[
                    new_worker_id
                ] = self._worker_pod_priority[worker_id]
            self._start_worker(new_worker_id)
        elif relaunch_ps:
            logger.info("Relaunching ps.")
            # Note: the ID and service address for relaunched parameter
            # server are intentionally left unchanged to support fault
            # tolerance.
            self._start_ps(ps_id)

    def check_all_worker_exited(self):
<<<<<<< HEAD
        workers_failed = []
        workers_completed = []
        for (pod_name, _, phase,) in self._worker_pods_ip_phase.values():
            workers_failed.append(phase == PodStatus.FAILED)
            workers_completed.append(phase == PodStatus.SUCCEEDED)
        self.all_workers_failed = all(workers_failed)
        self.all_workers_completed = all(workers_completed)
=======
        workers_exited = []
        for (pod_name, _, phase,) in self._worker_pods_ip_phase.values():
            workers_exited.append(
                phase == PodStatus.FAILED or phase == PodStatus.SUCCEEDED
            )
        self.all_workers_exited = all(workers_exited)
>>>>>>> 1d4d87dd

    def get_alive_workers(self):
        alive_workers = []
        for pod_name, _, phase in self._worker_pods_ip_phase.values():
            if phase == PodStatus.RUNNING:
                alive_workers.append(pod_name)
        return alive_workers

    def get_worker_pod_ip(self, worker_id):
        if worker_id not in self._worker_pods_ip_phase:
            return None
        _, pod_ip, _ = self._worker_pods_ip_phase[worker_id]
        return pod_ip

    def _get_alive_worker_addr(self):
        alive_workers = self.get_alive_workers()
        worker_addrs = []
        worker_start_times = []
        for pod_name in alive_workers:
            pod = self._k8s_client.get_pod(pod_name)
            worker_start_times.append(pod.status.start_time)
            worker_id = self._worker_pod_name_to_id[pod_name]
            pod_ip = self.get_worker_pod_ip(worker_id)
            worker_addrs.append((pod_name, pod_ip))

        # Sort worker addrs by start time. Then the master will assign
        # the rank according to the order in addrs list.
        worker_addrs = [
            x for _, x in sorted(zip(worker_start_times, worker_addrs))
        ]
        return worker_addrs

    @property
    def ps_addrs(self):
        return self._ps_addrs<|MERGE_RESOLUTION|>--- conflicted
+++ resolved
@@ -142,12 +142,7 @@
         self._relaunch_deleted_live_ps = True
 
         self._failed_pods = []
-<<<<<<< HEAD
-        self.all_workers_failed = False
-        self.all_workers_completed = False
-=======
         self.all_workers_exited = False
->>>>>>> 1d4d87dd
 
     def _process_worker(self):
         need_process = True
@@ -403,22 +398,12 @@
             self._start_ps(ps_id)
 
     def check_all_worker_exited(self):
-<<<<<<< HEAD
-        workers_failed = []
-        workers_completed = []
-        for (pod_name, _, phase,) in self._worker_pods_ip_phase.values():
-            workers_failed.append(phase == PodStatus.FAILED)
-            workers_completed.append(phase == PodStatus.SUCCEEDED)
-        self.all_workers_failed = all(workers_failed)
-        self.all_workers_completed = all(workers_completed)
-=======
         workers_exited = []
         for (pod_name, _, phase,) in self._worker_pods_ip_phase.values():
             workers_exited.append(
                 phase == PodStatus.FAILED or phase == PodStatus.SUCCEEDED
             )
         self.all_workers_exited = all(workers_exited)
->>>>>>> 1d4d87dd
 
     def get_alive_workers(self):
         alive_workers = []
