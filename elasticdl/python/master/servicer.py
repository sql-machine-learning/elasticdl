--- conflicted
+++ resolved
@@ -110,17 +110,7 @@
             # we are trying to pop and invoke the callback.
             # Then the master tells the worker to wait
             # in case of new tasks later.
-<<<<<<< HEAD
-            if self._rendezvous_server:
-                # If there is no more task, master only send wait task to
-                # the last worker and other workers exit.
-                if len(self._instance_manager.get_alive_workers()) == 1:
-                    res.type = elasticdl_pb2.WAIT
-            else:
-                res.type = elasticdl_pb2.WAIT
-=======
             res.type = elasticdl_pb2.WAIT
->>>>>>> daec6867
         else:
             res.type = elasticdl_pb2.COMPLETED
         with self._lock:
