--- conflicted
+++ resolved
@@ -10,19 +10,13 @@
 
 from elasticdl.proto import elasticdl_pb2_grpc
 from elasticdl.python.common.constants import GRPC
-from elasticdl.python.common.model_helper import load_module
+from elasticdl.python.common.model_helper import load_module, get_model_file
 from elasticdl.python.master.checkpoint_service import CheckpointService
 from elasticdl.python.master.evaluation_service import EvaluationService
 from elasticdl.python.master.k8s_worker_manager import WorkerManager
 from elasticdl.python.master.servicer import MasterServicer
 from elasticdl.python.master.task_queue import _TaskQueue
-<<<<<<< HEAD
-from elasticdl.python.master.k8s_worker_manager import WorkerManager
-from elasticdl.python.common.model_helper import load_module, get_model_file
-from elasticdl.python.common.constants import GRPC
-=======
 from elasticdl.python.master.tensorboard_service import TensorboardService
->>>>>>> fe0888df
 
 
 def _make_task_queue(
@@ -269,9 +263,6 @@
         args.records_per_task,
         args.num_epochs,
     )
-    logger.info(args.model_def)
-    logger.info(get_model_file)
-    logger.info(get_model_file(args.model_def))
     model_module = load_module(get_model_file(args.model_def))
     model_inst = model_module.model
     optimizer = model_module.optimizer()
