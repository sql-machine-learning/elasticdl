import os
import time
from concurrent import futures

import grpc
from kubernetes.client import V1EnvVar

from elasticdl.proto import elasticdl_pb2_grpc
from elasticdl.python.common.args import (
    build_arguments_from_parsed_result,
    parse_envs,
)
from elasticdl.python.common.constants import (
    GRPC,
    InstanceManagerStatus,
    JobType,
)
from elasticdl.python.common.k8s_tensorboard_client import TensorBoardClient
from elasticdl.python.common.log_utils import get_logger
from elasticdl.python.common.model_handler import ModelHandler
from elasticdl.python.common.model_utils import (
    get_module_file_path,
    load_model_from_module,
    load_module,
)
from elasticdl.python.data.data_reader import create_data_reader
from elasticdl.python.master.evaluation_service import EvaluationService
from elasticdl.python.master.k8s_instance_manager import InstanceManager
from elasticdl.python.master.servicer import MasterServicer
from elasticdl.python.master.task_dispatcher import _TaskDispatcher
from elasticdl.python.master.tensorboard_service import TensorboardService


def _make_task_dispatcher(
    training_data,
    validation_data,
    prediction_data,
    records_per_task,
    num_epochs,
):
    # TODO: Support any subclasses of `AbstractDataReader`
    # and support passing specified parameters to the constructor
    def _maybe_create_shards(data_origin):
        return (
            create_data_reader(
                data_origin=data_origin, records_per_task=records_per_task
            ).create_shards()
            if data_origin
            else {}
        )

    prediction_f_records = _maybe_create_shards(prediction_data)

    return _TaskDispatcher(
        _maybe_create_shards(training_data),
        _maybe_create_shards(validation_data),
        prediction_f_records,
        records_per_task,
        # Only generate prediction tasks for 1 epoch
        1 if prediction_f_records else num_epochs,
    )


class Master(object):
    def __init__(self, args):
        self.logger = get_logger("master", level=args.log_level.upper())

        self.num_ps_pods = args.num_ps_pods
        self.checkpoint_output_path = args.checkpoint_dir

        # Master addr
        master_ip = os.getenv("MY_POD_IP", "localhost")
        self.master_addr = "%s:%d" % (master_ip, args.port)
        self.job_type = Master._get_job_type(args)

        # Initialize TensorBoard service if requested
        self.tb_service = self._create_tensorboard_service(
            args.tensorboard_log_dir, master_ip
        )
        if self.tb_service:
            self.tb_client = TensorBoardClient(
                job_name=args.job_name,
                image_name=args.worker_image,
                namespace=args.namespace,
            )

        # Start task queue
        records_per_task = args.minibatch_size * args.num_minibatches_per_task
        self.task_d = _make_task_dispatcher(
            args.training_data,
            args.validation_data,
            args.prediction_data,
            records_per_task,
            args.num_epochs,
        )

        saved_model_path = args.output
        if saved_model_path is not None and self.job_type in [
            JobType.TRAINING_ONLY,
            JobType.TRAINING_WITH_EVALUATION,
        ]:
            self.task_d.add_deferred_callback_create_save_model_task(
                saved_model_path
            )

        # Initialize the components from the model definition
        self.model_module = load_module(
            get_module_file_path(args.model_zoo, args.model_def)
        ).__dict__
        self.model_inst = load_model_from_module(
            args.model_def, self.model_module, args.model_params
        )
        model_handler = ModelHandler.get_model_handler(
            args.distribution_strategy, checkpoint_dir=args.checkpoint_dir
        )
        self.model_inst = model_handler.get_model_to_train(self.model_inst)
        self.optimizer = self.model_module[args.optimizer]()

        self.evaluation_service = self._create_evaluation_service(args)

        # Initialize master service
        self.master_servicer, self.server = self._create_master_service(args)

        # Initialize instance manager
        self.instance_manager = self._create_instance_manager(args)

        self._should_stop = False
        self._exit_code = 0

    def request_stop(self, err_msg=None):
        """Request master to quit"""
        self._should_stop = True
        if err_msg:
            self.logger.error(err_msg)
            # TODO (chengfu.wcy) create meaningful status codes
            self._exit_code = -1

    def prepare(self):
        """
        Start the components one by one. Make sure that it is ready to run.
        """
        # Start the evaluation service if requested
        if self.evaluation_service:
            self.logger.info("Starting evaluation service")
            self.evaluation_service.start()
            self.logger.info("Evaluation service started")

        # Start the master GRPC server
        self.logger.info("Starting master RPC server")
        self.server.start()
        self.logger.info("Master RPC server started")

        # Start the worker manager if requested
        if self.instance_manager:
            self.instance_manager.update_status(InstanceManagerStatus.PENDING)
            self.instance_manager.start_all_ps()
            self.instance_manager.start_workers()
            self.instance_manager.update_status(InstanceManagerStatus.RUNNING)

        # Start TensorBoard k8s Service if requested
        if self.tb_service and self.tb_client:
            self.logger.info("Starting tensorboard service")
            self.tb_service.start()
            self.tb_client.start_tensorboard_service()
            self.logger.info("Tensorboard service started")

    def run(self):
        """
        The main loop of master.
        Dispatch the tasks to the workers until all the tasks are completed.
        """
        try:
            while True:
                if self.task_d.finished():
                    if self.instance_manager:
                        self.instance_manager.update_status(
                            InstanceManagerStatus.FINISHED
                        )
                    break
                if self._should_stop:
                    break
                time.sleep(30)
        except KeyboardInterrupt:
            self.logger.warning("Server stopping")
        finally:
            self._stop()
        return self._exit_code

    def _stop(self):
        """
        Stop all the components.
        Make sure that the created services and components are shut down.
        """
        self.logger.info("Stopping master")

        if self.evaluation_service:
            self.logger.info("Stopping evaluation service")
            self.evaluation_service.stop()
            self.logger.info("Evaluation service stopped")

        self.logger.info("Stopping RPC server")
        self.server.stop(None)  # grace = None
        self.logger.info("RPC server stopped")

        # Keep TensorBoard running when all the tasks are finished
        if self.tb_service:
            self.logger.info(
                "All tasks finished. Keeping TensorBoard service running..."
            )
            while True:
                if self.tb_service.is_active():
                    time.sleep(10)
                else:
                    self.logger.warning(
                        "Unable to keep TensorBoard running. "
                        "It has already terminated"
                    )
                    break
        self.logger.info("Master stopped")

    @staticmethod
    def _get_job_type(args):
        if all(
            (
                args.training_data,
                args.validation_data,
                args.evaluation_throttle_secs or args.evaluation_steps,
            )
        ):
            job_type = JobType.TRAINING_WITH_EVALUATION
        elif all(
            (
                args.validation_data,
                not args.training_data,
                not args.prediction_data,
            )
        ):
            job_type = JobType.EVALUATION_ONLY
        elif all(
            (
                args.prediction_data,
                not args.validation_data,
                not args.training_data,
            )
        ):
            job_type = JobType.PREDICTION_ONLY
        else:
            job_type = JobType.TRAINING_ONLY

        return job_type

    def _create_tensorboard_service(self, tensorboard_log_dir, master_ip):
        tb_service = None
        if tensorboard_log_dir:
            self.logger.info(
                "Creating TensorBoard service with log directory %s",
                tensorboard_log_dir,
            )
            # Start TensorBoard CLI
            tb_service = TensorboardService(tensorboard_log_dir, master_ip)

        return tb_service

    def _create_evaluation_service(self, args):
        evaluation_service = None
        if (
            self.job_type == JobType.TRAINING_WITH_EVALUATION
            or self.job_type == JobType.EVALUATION_ONLY
        ):
            self.logger.info(
                "Creating evaluation service with throttle seconds %d "
                " and evaluation steps %d",
                args.evaluation_throttle_secs,
                args.evaluation_steps,
            )
            evaluation_service = EvaluationService(
                self.tb_service,
                self.task_d,
                args.evaluation_start_delay_secs,
                args.evaluation_throttle_secs,
                args.evaluation_steps,
                self.job_type == JobType.EVALUATION_ONLY,
                self.model_module[args.eval_metrics_fn],
            )
            self.task_d.set_evaluation_service(evaluation_service)

        return evaluation_service

    def _create_master_service(self, args):
        self.logger.info("Creating master service")
        server = grpc.server(
            futures.ThreadPoolExecutor(max_workers=64),
            options=[
                ("grpc.max_send_message_length", GRPC.MAX_SEND_MESSAGE_LENGTH),
                (
                    "grpc.max_receive_message_length",
                    GRPC.MAX_RECEIVE_MESSAGE_LENGTH,
                ),
            ],
        )
        master_servicer = MasterServicer(
            args.minibatch_size,
            self.task_d,
<<<<<<< HEAD
            init_var=self.model_inst.trainable_variables
            if self.model_inst.built
            else [],
            checkpoint_service=self.checkpoint_service,
=======
>>>>>>> c1bcb456
            evaluation_service=self.evaluation_service,
        )
        elasticdl_pb2_grpc.add_MasterServicer_to_server(
            master_servicer, server
        )
        server.add_insecure_port("[::]:{}".format(args.port))
        self.logger.info("The port of the master server is: %d", args.port)

        return master_servicer, server

    def _create_instance_manager(self, args):
        instance_manager = None
        if args.num_workers:
            assert args.worker_image, "Worker image cannot be empty"

            worker_command = ["python"]
            worker_args = [
                "-m",
                "elasticdl.python.worker.main",
                "--master_addr",
                self.master_addr,
                "--job_type",
                self.job_type,
            ]
            worker_args.extend(build_arguments_from_parsed_result(args))

            ps_command = ["python"]
            ps_args = [
                "-m",
                "elasticdl.python.ps.main",
                "--grads_to_wait",
                str(args.grads_to_wait),
                "--lr_staleness_modulation",
                str(args.lr_staleness_modulation),
                "--use_async",
                str(args.use_async),
                "--minibatch_size",
                str(args.minibatch_size),
                "--model_zoo",
                args.model_zoo,
                "--model_def",
                args.model_def,
                "--job_name",
                args.job_name,
                "--num_minibatches_per_task",
                str(args.num_minibatches_per_task),
                "--port",
                "2222",
                "--master_addr",
                self.master_addr,
                "--namespace",
                args.namespace,
                "--evaluation_steps",
                str(args.evaluation_steps),
                "--checkpoint_dir",
                str(args.checkpoint_dir),
                "--checkpoint_steps",
                str(args.checkpoint_steps),
                "--keep_checkpoint_max",
                str(args.keep_checkpoint_max),
                "--num_ps_pods",
                str(args.num_ps_pods),
                "--checkpoint_dir_for_init",
                str(args.checkpoint_dir_for_init),
            ]

            env_dict = parse_envs(args.envs)
            env = []
            for key in env_dict:
                env.append(V1EnvVar(name=key, value=env_dict[key]))

            instance_manager = InstanceManager(
                self.task_d,
                job_name=args.job_name,
                image_name=args.worker_image,
                worker_command=worker_command,
                worker_args=worker_args,
                namespace=args.namespace,
                num_workers=args.num_workers,
                worker_resource_request=args.worker_resource_request,
                worker_resource_limit=args.worker_resource_limit,
                worker_pod_priority=args.worker_pod_priority,
                num_ps=args.num_ps_pods,
                ps_command=ps_command,
                ps_args=ps_args,
                ps_resource_request=args.ps_resource_request,
                ps_resource_limit=args.ps_resource_limit,
                ps_pod_priority=args.ps_pod_priority,
                volume=args.volume,
                image_pull_policy=args.image_pull_policy,
                restart_policy=args.restart_policy,
                cluster_spec=args.cluster_spec,
                envs=env,
            )

        return instance_manager<|MERGE_RESOLUTION|>--- conflicted
+++ resolved
@@ -301,13 +301,6 @@
         master_servicer = MasterServicer(
             args.minibatch_size,
             self.task_d,
-<<<<<<< HEAD
-            init_var=self.model_inst.trainable_variables
-            if self.model_inst.built
-            else [],
-            checkpoint_service=self.checkpoint_service,
-=======
->>>>>>> c1bcb456
             evaluation_service=self.evaluation_service,
         )
         elasticdl_pb2_grpc.add_MasterServicer_to_server(
