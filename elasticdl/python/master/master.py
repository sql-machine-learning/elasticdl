# Copyright 2020 The ElasticDL Authors. All rights reserved.
# Licensed under the Apache License, Version 2.0 (the "License");
# you may not use this file except in compliance with the License.
# You may obtain a copy of the License at
#
# http://www.apache.org/licenses/LICENSE-2.0
#
# Unless required by applicable law or agreed to in writing, software
# distributed under the License is distributed on an "AS IS" BASIS,
# WITHOUT WARRANTIES OR CONDITIONS OF ANY KIND, either express or implied.
# See the License for the specific language governing permissions and
# limitations under the License.

import time

from elasticdl.python.common.constants import InstanceManagerStatus
from elasticdl.python.common.log_utils import default_logger as logger
from elasticdl.python.master.elasticdl_job_service import ElasticdlJobService
<<<<<<< HEAD
=======
from elasticdl.python.master.pod_manager import PodManager
from elasticdl.python.master.servicer import create_master_service
>>>>>>> efd52c04
from elasticdl.python.master.task_manager import TaskManager
from elasticdl_client.common.constants import DistributionStrategy


class Master(object):
    def __init__(self, args):
        self.create_pod_manager_if_needed(args)
        self.create_task_manager_if_needed(args)
        self.create_rendezvous_server_if_needed(args)
        self.create_elasticdl_job_service_if_needed(args)
        self.create_master_grpc_service(args)
        self._exit_code = 0

    def prepare(self):
        if self.pod_manager:
            self.pod_manager.start()
        if self.task_manager:
            self.task_manager.start()
        if self.rendezvous_server:
            self.rendezvous_server.start()
        if self.elasticdl_job_service:
            self.elasticdl_job_service.start()

        # Start the master GRPC server
        logger.info("Starting master RPC server")
        self._master_server.start()
        logger.info("Master RPC server started")

    def run(self):
        """
        The main loop of master.
        Dispatch the tasks to the workers until all the tasks are completed.
        """
        try:
            while True:
                if self.task_manager.finished():
                    if self.pod_manager:
                        self.pod_manager.update_status(
                            InstanceManagerStatus.FINISHED
                        )
                    break
                if self.pod_manager.all_workers_exited:
                    raise Exception(
                        "All workers exited but there also are",
                        "unfinished tasks",
                    )
                time.sleep(30)
        except KeyboardInterrupt:
            self.logger.warning("Server stopping")
        finally:
            self.stop()
        return self._exit_code

    def stop(self):
        """
        Stop all the components.
        Make sure that the created services and components are shut down.
        """
        logger.info("Stopping master")
        logger.info("Stopping RPC server")
        self._master_server.stop(None)  # grace = None
        logger.info("RPC server stopped")
        logger.info("Master stopped")

    def create_pod_manager_if_needed(self, args):
        # TODO: set None if args.need_pod_manager is False.
        # self.pod_manager = PodManager(args)
        self.pod_manager = None

    def create_task_manager_if_needed(self, args):
        if args.need_task_manager:
            self.task_manager = TaskManager(args)
        else:
            self.task_manager = None

    def create_rendezvous_server_if_needed(self, args):
        if args.distribution_strategy != DistributionStrategy.ALLREDUCE:
            self.rendezvous_server = None
        # TODO: create HorovodRendezvousServer
        self.rendezvous_server = None

    def create_elasticdl_job_service_if_needed(self, args):
        if args.need_elasticdl_job_service:
            self.elasticdl_job_service = ElasticdlJobService(
                args, self.task_manager
            )
            # TODO: Move the initialization of pod manager away from
            # elasticdl_job_service
            self.pod_manager = self.elasticdl_job_service.instance_manager
        else:
            self.elasticdl_job_service = None

    def create_master_grpc_service(self, args):
        # TODO: Move the rendezvous_server out of elasticdl_job_service
        rendezvous_server = (
            self.elasticdl_job_service.rendezvous_server
            if self.elasticdl_job_service
            else None
        )
        evaluation_service = (
            self.elasticdl_job_service.evaluation_service
            if self.elasticdl_job_service
            else None
        )

        self._master_server = create_master_service(
            args.port,
            self.task_manager,
            self.pod_manager,
            rendezvous_server,
            evaluation_service,
        )<|MERGE_RESOLUTION|>--- conflicted
+++ resolved
@@ -16,11 +16,8 @@
 from elasticdl.python.common.constants import InstanceManagerStatus
 from elasticdl.python.common.log_utils import default_logger as logger
 from elasticdl.python.master.elasticdl_job_service import ElasticdlJobService
-<<<<<<< HEAD
-=======
 from elasticdl.python.master.pod_manager import PodManager
 from elasticdl.python.master.servicer import create_master_service
->>>>>>> efd52c04
 from elasticdl.python.master.task_manager import TaskManager
 from elasticdl_client.common.constants import DistributionStrategy
 
@@ -109,7 +106,7 @@
             )
             # TODO: Move the initialization of pod manager away from
             # elasticdl_job_service
-            self.pod_manager = self.elasticdl_job_service.instance_manager
+            self.pod_manager = self.elasticdl_job_service.pod_manager
         else:
             self.elasticdl_job_service = None
 
