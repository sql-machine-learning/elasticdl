--- conflicted
+++ resolved
@@ -231,16 +231,10 @@
                             InstanceManagerStatus.FINISHED
                         )
                     break
-<<<<<<< HEAD
-                if self.instance_manager.all_workers_completed:
-                    self.logger.info(
-                        "All workers completed but there are unfinished tasks"
-=======
                 if self.instance_manager.all_workers_exited:
                     raise Exception(
                         "All workers exited but there also are",
                         "unfinished tasks",
->>>>>>> 1d4d87dd
                     )
                     break
                 if self._should_stop:
