--- conflicted
+++ resolved
@@ -407,12 +407,7 @@
 
             if args.use_go_ps:
                 opt_type, opt_args = get_optimizer_info(self.optimizer)
-<<<<<<< HEAD
-                # TODO: rename the Go PS executable using a meaningful filename
-                ps_client_command = "ps_main"
-=======
                 ps_client_command = "elasticdl_ps"
->>>>>>> 9f3449a2
                 ps_args = [
                     "-job_name=" + args.job_name,
                     "-namespace=" + args.namespace,
