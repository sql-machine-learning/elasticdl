--- conflicted
+++ resolved
@@ -17,12 +17,8 @@
 from elasticdl.python.common.constants import InstanceManagerStatus
 from elasticdl.python.common.log_utils import default_logger as logger
 from elasticdl.python.master.elasticdl_job_service import ElasticdlJobService
-<<<<<<< HEAD
 from elasticdl.python.master.pod_manager import create_pod_manager
-=======
-from elasticdl.python.master.pod_manager import PodManager
 from elasticdl.python.master.rendezvous_server import HorovodRendezvousServer
->>>>>>> e6335016
 from elasticdl.python.master.servicer import create_master_service
 from elasticdl.python.master.task_manager import TaskManager
 from elasticdl_client.common.constants import DistributionStrategy
@@ -32,6 +28,10 @@
     def __init__(self, args):
         self.create_task_manager_if_needed(args)
         self.create_rendezvous_server_if_needed(args)
+        # TODO: At the present, the creation of PodManager requires TaskManager
+        # and RendezvousServer, so we move the create method after these
+        # two. After the next decouple step, there is no dependency between
+        # these create method calls.
         self.create_pod_manager_if_needed(args)
         self.create_elasticdl_job_service_if_needed(args)
         self.create_master_grpc_service(args)
@@ -129,13 +129,10 @@
             # TODO: Remove rendezvous server after rafactoring the pod
             # manager.
             self.elasticdl_job_service = ElasticdlJobService(
-<<<<<<< HEAD
                 args=args,
                 task_manager=self.task_manager,
                 pod_manager=self.pod_manager,
-=======
-                args, self.task_manager, self.rendezvous_server
->>>>>>> e6335016
+                rendezvous_server=self.rendezvous_server,
             )
         else:
             self.elasticdl_job_service = None
