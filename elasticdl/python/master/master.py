# Copyright 2020 The ElasticDL Authors. All rights reserved.
# Licensed under the Apache License, Version 2.0 (the "License");
# you may not use this file except in compliance with the License.
# You may obtain a copy of the License at
#
# http://www.apache.org/licenses/LICENSE-2.0
#
# Unless required by applicable law or agreed to in writing, software
# distributed under the License is distributed on an "AS IS" BASIS,
# WITHOUT WARRANTIES OR CONDITIONS OF ANY KIND, either express or implied.
# See the License for the specific language governing permissions and
# limitations under the License.

import os
import time

from elasticdl.python.common.constants import InstanceManagerStatus
from elasticdl.python.common.log_utils import default_logger as logger
from elasticdl.python.master.elasticdl_job_service import ElasticdlJobService
from elasticdl.python.master.k8s_instance_manager import create_pod_manager
from elasticdl.python.master.rendezvous_server import HorovodRendezvousServer
from elasticdl.python.master.servicer import create_master_service
from elasticdl.python.master.task_manager import TaskManager
from elasticdl_client.common.constants import DistributionStrategy


class Master(object):
    def __init__(self, args):
        self.create_task_manager_if_needed(args)
        self.create_rendezvous_server_if_needed(args)
        # TODO: At the present, the creation of PodManager requires TaskManager
        # and RendezvousServer, so we move the create method after these
        # two. After the next decouple step, there is no dependency between
        # these create method calls.
        self.create_pod_manager_if_needed(args)
        self.create_elasticdl_job_service_if_needed(args)
        self.create_master_grpc_service(args)
        self._args = args
        self._exit_code = 0

    def prepare(self):
<<<<<<< HEAD
        # Composite the components
        if self.task_manager and self.pod_manager:
            self.task_manager.set_task_timeout_callback(
                self.pod_manager._remove_worker
            )

=======
        self.validate()
>>>>>>> 97c1772f
        if self.pod_manager:
            if self.elasticdl_job_service:
                command = self.elasticdl_job_service.get_ps_worker_command()
                self.pod_manager.set_up(
                    worker_command=command,
                    worker_args=self.elasticdl_job_service.get_worker_args(
                        self._args
                    ),
                    ps_command=command,
                    ps_args=self.elasticdl_job_service.get_ps_args(self._args),
                )
            else:
                # TODO: Get the Pod arguments from the input
                # args directly
                pass

        # Start the components one by one
        if self.task_manager:
            self.task_manager.start()
        if self.rendezvous_server:
            self.rendezvous_server.start()
        if self.pod_manager:
            self.pod_manager.start()
        if self.elasticdl_job_service:
            self.elasticdl_job_service.start()

        # Start the master GRPC server
        logger.info("Starting master RPC server")
        self._master_server.start()
        logger.info("Master RPC server started")

    def run(self):
        """
        The main loop of master.
        Dispatch the tasks to the workers until all the tasks are completed.
        """
        try:
            while True:
                if self.task_manager and self.task_manager.finished():
                    if self.pod_manager:
                        self.pod_manager.update_status(
                            InstanceManagerStatus.FINISHED
                        )
                    break
                if self.pod_manager and self.pod_manager.all_workers_exited:
                    if self.task_manager:
                        raise Exception(
                            "All workers exited but there also are",
                            "unfinished tasks",
                        )
                time.sleep(30)
        except KeyboardInterrupt:
            self.logger.warning("Server stopping")
        finally:
            self.stop()
        return self._exit_code

    def stop(self):
        """
        Stop all the components.
        Make sure that the created services and components are shut down.
        """
        logger.info("Stopping master")
        logger.info("Stopping RPC server")
        self._master_server.stop(None)  # grace = None
        logger.info("RPC server stopped")
        logger.info("Master stopped")

    def create_pod_manager_if_needed(self, args):
        if args.need_pod_manager:
            self.pod_manager = create_pod_manager(
                args, self.task_manager, self.rendezvous_server
            )
        else:
            self.pod_manager = None

    def create_task_manager_if_needed(self, args):
        if args.need_task_manager:
            self.task_manager = TaskManager(args)
        else:
            self.task_manager = None

    def create_rendezvous_server_if_needed(self, args):
        if args.distribution_strategy != DistributionStrategy.ALLREDUCE:
            self.rendezvous_server = None
        else:
            master_ip = os.getenv("MY_POD_IP", "localhost")
            self.rendezvous_server = HorovodRendezvousServer(master_ip)

    def create_elasticdl_job_service_if_needed(self, args):
        if args.need_elasticdl_job_service:
            # TODO: Remove rendezvous server after rafactoring the pod
            # manager.
            self.elasticdl_job_service = ElasticdlJobService(
                args=args,
                task_manager=self.task_manager,
                pod_manager=self.pod_manager,
                rendezvous_server=self.rendezvous_server,
            )
        else:
            self.elasticdl_job_service = None

    def create_master_grpc_service(self, args):
        evaluation_service = (
            self.elasticdl_job_service.evaluation_service
            if self.elasticdl_job_service
            else None
        )

        self._master_server = create_master_service(
            args.port,
            self.task_manager,
            self.pod_manager,
            self.rendezvous_server,
            evaluation_service,
        )

    def validate(self):
        """
        Check if the master has a valid configuration.
        If not, raise exception.
        """
        need_pod_manager = (
            (self.task_manager and self.task_manager.support_fault_tolerance)
            or self.rendezvous_server
            or self.elasticdl_job_service
        )
        if need_pod_manager and not self.pod_manager:
            raise Exception("Pod manager is required.")
        if self.elasticdl_job_service and not (
            self.task_manager and self.task_manager.support_fault_tolerance
        ):
            raise Exception(
                "Task manager with fault tolerance is required for ",
                "elasticdl job service.",
            )<|MERGE_RESOLUTION|>--- conflicted
+++ resolved
@@ -39,16 +39,12 @@
         self._exit_code = 0
 
     def prepare(self):
-<<<<<<< HEAD
+        self.validate()
         # Composite the components
         if self.task_manager and self.pod_manager:
             self.task_manager.set_task_timeout_callback(
                 self.pod_manager._remove_worker
             )
-
-=======
-        self.validate()
->>>>>>> 97c1772f
         if self.pod_manager:
             if self.elasticdl_job_service:
                 command = self.elasticdl_job_service.get_ps_worker_command()
