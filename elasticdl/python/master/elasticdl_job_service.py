--- conflicted
+++ resolved
@@ -286,7 +286,6 @@
         return instance_manager
 
     def _create_worker_args(self, args):
-<<<<<<< HEAD
         if args.pod_command:
             worker_args = ["-c", args.pod_command]
         else:
@@ -295,8 +294,6 @@
                 + " python -m elasticdl.python.worker.main"
             )
             worker_args = [
-                "--master_addr",
-                self.master_addr,
                 "--job_type",
                 self.job_type,
             ]
@@ -306,22 +303,6 @@
             worker_args = wrap_python_args_with_string(worker_args)
             worker_args.insert(0, worker_client_command)
             worker_args = ["-c", " ".join(worker_args)]
-=======
-        worker_client_command = (
-            BashCommandTemplate.SET_PIPEFAIL
-            + " python -m elasticdl.python.worker.main"
-        )
-        worker_args = [
-            "--job_type",
-            self.job_type,
-        ]
-        worker_args.extend(
-            build_arguments_from_parsed_result(args, filter_args=["envs"])
-        )
-        worker_args = wrap_python_args_with_string(worker_args)
-        worker_args.insert(0, worker_client_command)
-        worker_args = ["-c", " ".join(worker_args)]
->>>>>>> 884272c8
         return worker_args
 
     def _create_ps_args(self, args):
