# Copyright 2020 The ElasticDL Authors. All rights reserved.
# Licensed under the Apache License, Version 2.0 (the "License");
# you may not use this file except in compliance with the License.
# You may obtain a copy of the License at
#
# http://www.apache.org/licenses/LICENSE-2.0
#
# Unless required by applicable law or agreed to in writing, software
# distributed under the License is distributed on an "AS IS" BASIS,
# WITHOUT WARRANTIES OR CONDITIONS OF ANY KIND, either express or implied.
# See the License for the specific language governing permissions and
# limitations under the License.

import os

from elasticdl.python.common.args import wrap_go_args_with_string
from elasticdl.python.common.constants import InstanceManagerStatus, JobType
from elasticdl.python.common.log_utils import get_logger
from elasticdl.python.common.model_utils import (
    get_module_file_path,
    get_optimizer_info,
    load_module,
)
from elasticdl.python.master.evaluation_service import EvaluationService
<<<<<<< HEAD
from elasticdl.python.master.rendezvous_server import HorovodRendezvousServer
=======
from elasticdl.python.master.k8s_instance_manager import InstanceManager
>>>>>>> e6335016
from elasticdl_client.common.args import (
    build_arguments_from_parsed_result,
    wrap_python_args_with_string,
)
from elasticdl_client.common.constants import (
    BashCommandTemplate,
    DistributionStrategy,
)


def get_job_type(args):
    if all((args.training_data, args.validation_data, args.evaluation_steps,)):
        job_type = JobType.TRAINING_WITH_EVALUATION
    elif all(
        (
            args.validation_data,
            not args.training_data,
            not args.prediction_data,
        )
    ):
        job_type = JobType.EVALUATION_ONLY
    elif all(
        (
            args.prediction_data,
            not args.validation_data,
            not args.training_data,
        )
    ):
        job_type = JobType.PREDICTION_ONLY
    else:
        job_type = JobType.TRAINING_ONLY

    return job_type


class ElasticdlJobService(object):
<<<<<<< HEAD
    def __init__(self, args, task_manager, pod_manager=None):
=======
    def __init__(self, args, task_manager, rendezvous_server=None):
>>>>>>> e6335016
        self.logger = get_logger("master", level=args.log_level.upper())

        self.num_ps_pods = args.num_ps_pods
        self.checkpoint_output_path = args.checkpoint_dir

        # Master addr
        master_ip = os.getenv("MY_POD_IP", "localhost")
        self.master_addr = "%s:%d" % (master_ip, args.port)
<<<<<<< HEAD
        self.job_type = get_job_type(args)
        self.rendezvous_server = None
        if self.distribution_strategy == DistributionStrategy.ALLREDUCE:
            self.rendezvous_server = HorovodRendezvousServer(master_ip)
=======
        self.job_type = ElasticdlJobService._get_job_type(args)
>>>>>>> e6335016

        # Initialize the components from the model definition
        model_module = load_module(
            get_module_file_path(args.model_zoo, args.model_def)
        ).__dict__

        self._optimizer = (
            None
            if args.custom_training_loop
            else model_module[args.optimizer]()
        )

        # TODO: Remove task manage and rendezvous server after
        # refactoring pod manager.
        self.task_manager = task_manager
        self.rendezvous_server = rendezvous_server

        self.evaluation_service = (
            None
            if args.eval_metrics_fn not in model_module
            else self._create_evaluation_service(
                model_module[args.eval_metrics_fn], args.evaluation_steps
            )
        )

        # Initialize pod manager
        self.pod_manager = pod_manager

        self.task_manager.set_task_timeout_callback(
            self.pod_manager._remove_worker
        )

    def start(self):
        """
        Start the components one by one. Make sure that it is ready to run.
        """
        # Start the worker manager if requested
<<<<<<< HEAD
        if self.pod_manager:
            self.pod_manager.update_status(InstanceManagerStatus.PENDING)
            if self.distribution_strategy == DistributionStrategy.ALLREDUCE:
                # Start rendezvous server for workers to initialize Horovod
                self.rendezvous_server.start()
            else:
                self.pod_manager.start_parameter_servers()
            self.pod_manager.start_workers()
            self.pod_manager.update_status(InstanceManagerStatus.RUNNING)
=======
        if self.instance_manager:
            self.instance_manager.update_status(InstanceManagerStatus.PENDING)
            if self.num_ps_pods > 0:
                self.logger.info("num ps pods : {}".format(self.num_ps_pods))
                self.instance_manager.start_parameter_servers()
            self.instance_manager.start_workers()
            self.instance_manager.update_status(InstanceManagerStatus.RUNNING)

    @staticmethod
    def _get_job_type(args):
        if all(
            (args.training_data, args.validation_data, args.evaluation_steps,)
        ):
            job_type = JobType.TRAINING_WITH_EVALUATION
        elif all(
            (
                args.validation_data,
                not args.training_data,
                not args.prediction_data,
            )
        ):
            job_type = JobType.EVALUATION_ONLY
        elif all(
            (
                args.prediction_data,
                not args.validation_data,
                not args.training_data,
            )
        ):
            job_type = JobType.PREDICTION_ONLY
        else:
            job_type = JobType.TRAINING_ONLY

        return job_type
>>>>>>> e6335016

    def _create_evaluation_service(self, eval_func, evaluation_steps):
        evaluation_service = None
        if (
            self.job_type == JobType.TRAINING_WITH_EVALUATION
            or self.job_type == JobType.EVALUATION_ONLY
        ):
            self.logger.info(
                "Creating evaluation service with " "evaluation steps %d",
                evaluation_steps,
            )
            evaluation_service = EvaluationService(
                self.task_manager.create_evaluation_tasks,
                evaluation_steps,
                self.job_type == JobType.EVALUATION_ONLY,
                eval_func,
            )
            self.task_manager.set_evaluation_service(evaluation_service)

        return evaluation_service

    @staticmethod
    def get_ps_worker_command():
        return ["/bin/bash"]

    def get_worker_args(self, args):
        worker_client_command = (
            BashCommandTemplate.SET_PIPEFAIL
            + " python -m elasticdl.python.worker.main"
        )
        worker_args = [
            "--job_type",
            self.job_type,
        ]
        worker_args.extend(
            build_arguments_from_parsed_result(args, filter_args=["envs"])
        )
        worker_args = wrap_python_args_with_string(worker_args)
        worker_args.insert(0, worker_client_command)
        worker_args = ["-c", " ".join(worker_args)]
        return worker_args

    def get_ps_args(self, args):
        if args.distribution_strategy == DistributionStrategy.PARAMETER_SERVER:
            opt_type, opt_args = get_optimizer_info(self._optimizer)
            ps_command = "elasticdl_ps"
            ps_command_args = [
                "-job_name=" + args.job_name,
                "-namespace=" + args.namespace,
                "-master_addr=" + self.master_addr,
                "-port=2222",
                "-use_async=" + ("true" if args.use_async else "false"),
                "-grads_to_wait=" + str(args.grads_to_wait),
                "-lr_staleness_modulation="
                + ("true" if args.lr_staleness_modulation else "false"),
                "-sync_version_tolerance=" + str(args.sync_version_tolerance),
                "-evaluation_steps=" + str(args.evaluation_steps),
                "-num_ps_pods=" + str(args.num_ps_pods),
                "-num_workers=" + str(args.num_workers),
                "-checkpoint_dir=" + str(args.checkpoint_dir),
                "-checkpoint_steps=" + str(args.checkpoint_steps),
                "-keep_checkpoint_max=" + str(args.keep_checkpoint_max),
                "-checkpoint_dir_for_init="
                + str(args.checkpoint_dir_for_init),
                "-opt_type=" + opt_type,
                "-opt_args=" + opt_args,
            ]
            ps_command_args = wrap_go_args_with_string(ps_command_args)
            # Execute source /root/.bashrc to add the file path
            # of `elasticdl_ps` into the PATH environment variable.
            ps_args = ["source", "/root/.bashrc_elasticdl", "&&", ps_command]
            ps_args.extend(ps_command_args)
            ps_args = ["-c", " ".join(ps_args)]
            return ps_args
        else:
            return []<|MERGE_RESOLUTION|>--- conflicted
+++ resolved
@@ -22,11 +22,6 @@
     load_module,
 )
 from elasticdl.python.master.evaluation_service import EvaluationService
-<<<<<<< HEAD
-from elasticdl.python.master.rendezvous_server import HorovodRendezvousServer
-=======
-from elasticdl.python.master.k8s_instance_manager import InstanceManager
->>>>>>> e6335016
 from elasticdl_client.common.args import (
     build_arguments_from_parsed_result,
     wrap_python_args_with_string,
@@ -63,11 +58,9 @@
 
 
 class ElasticdlJobService(object):
-<<<<<<< HEAD
-    def __init__(self, args, task_manager, pod_manager=None):
-=======
-    def __init__(self, args, task_manager, rendezvous_server=None):
->>>>>>> e6335016
+    def __init__(
+        self, args, task_manager, pod_manager=None, rendezvous_server=None
+    ):
         self.logger = get_logger("master", level=args.log_level.upper())
 
         self.num_ps_pods = args.num_ps_pods
@@ -76,14 +69,7 @@
         # Master addr
         master_ip = os.getenv("MY_POD_IP", "localhost")
         self.master_addr = "%s:%d" % (master_ip, args.port)
-<<<<<<< HEAD
         self.job_type = get_job_type(args)
-        self.rendezvous_server = None
-        if self.distribution_strategy == DistributionStrategy.ALLREDUCE:
-            self.rendezvous_server = HorovodRendezvousServer(master_ip)
-=======
-        self.job_type = ElasticdlJobService._get_job_type(args)
->>>>>>> e6335016
 
         # Initialize the components from the model definition
         model_module = load_module(
@@ -121,52 +107,13 @@
         Start the components one by one. Make sure that it is ready to run.
         """
         # Start the worker manager if requested
-<<<<<<< HEAD
         if self.pod_manager:
             self.pod_manager.update_status(InstanceManagerStatus.PENDING)
-            if self.distribution_strategy == DistributionStrategy.ALLREDUCE:
-                # Start rendezvous server for workers to initialize Horovod
-                self.rendezvous_server.start()
-            else:
+            if self.num_ps_pods > 0:
+                self.logger.info("num ps pods : {}".format(self.num_ps_pods))
                 self.pod_manager.start_parameter_servers()
             self.pod_manager.start_workers()
             self.pod_manager.update_status(InstanceManagerStatus.RUNNING)
-=======
-        if self.instance_manager:
-            self.instance_manager.update_status(InstanceManagerStatus.PENDING)
-            if self.num_ps_pods > 0:
-                self.logger.info("num ps pods : {}".format(self.num_ps_pods))
-                self.instance_manager.start_parameter_servers()
-            self.instance_manager.start_workers()
-            self.instance_manager.update_status(InstanceManagerStatus.RUNNING)
-
-    @staticmethod
-    def _get_job_type(args):
-        if all(
-            (args.training_data, args.validation_data, args.evaluation_steps,)
-        ):
-            job_type = JobType.TRAINING_WITH_EVALUATION
-        elif all(
-            (
-                args.validation_data,
-                not args.training_data,
-                not args.prediction_data,
-            )
-        ):
-            job_type = JobType.EVALUATION_ONLY
-        elif all(
-            (
-                args.prediction_data,
-                not args.validation_data,
-                not args.training_data,
-            )
-        ):
-            job_type = JobType.PREDICTION_ONLY
-        else:
-            job_type = JobType.TRAINING_ONLY
-
-        return job_type
->>>>>>> e6335016
 
     def _create_evaluation_service(self, eval_func, evaluation_steps):
         evaluation_service = None
