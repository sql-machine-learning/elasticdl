--- conflicted
+++ resolved
@@ -4,10 +4,7 @@
 import numpy as np
 import tensorflow as tf
 from tensorflow.keras.optimizers import SGD, Adam
-<<<<<<< HEAD
 from tensorflow.python.keras import backend
-=======
->>>>>>> 909aaddd
 
 from elasticdl.python.common.embedding_service import EmbeddingService
 from elasticdl.python.elasticdl.layers.embedding import Embedding
@@ -62,27 +59,19 @@
         self._opt = opt
         self._kv_store_endpoint = kv_store_endpoint
         self._embedding_dims = embedding_dims
-<<<<<<< HEAD
         self._embedding_variables = {}
         self._slot_variables = {}
-
-        # TODO: support more TensorFlow optimizers
-=======
         self._slot_initial_value = {}
 
         # TODO: support more TensorFlow optimizers
         # "-" in slot name is not supported
->>>>>>> 909aaddd
         if isinstance(opt, SGD):
             self._allowed_slot_names = []
             if opt._momentum:
                 self._allowed_slot_names.append("momentum")
-<<<<<<< HEAD
-=======
             for slot in self._allowed_slot_names:
                 self._slot_initial_value[slot] = 0.0
 
->>>>>>> 909aaddd
         elif isinstance(opt, Adam):
             self._allowed_slot_names = ["m", "v"]
             if self._opt.amsgrad:
@@ -94,10 +83,7 @@
                 "Optimizer %s is not supported in ElasticDL." % type(opt)
             )
 
-<<<<<<< HEAD
-=======
         # record unique ids of gradients
->>>>>>> 909aaddd
         self._unique_ids_all_layers = {}
 
     def apply_gradients(self, grads_and_vars):
@@ -106,11 +92,6 @@
         Arguments:
             grads_and_vars: A list of (gradient, variable) pairs.
 
-<<<<<<< HEAD
-        Returns:
-            None.
-=======
->>>>>>> 909aaddd
         """
         grads_and_vars = list(grads_and_vars)
 
@@ -119,13 +100,7 @@
         grads_and_vars_local = []
         grads_and_vars_kv_store = []
         for grad, var in grads_and_vars:
-<<<<<<< HEAD
-            layer_name = self._get_embedding_layer_name_from_grad_var(
-                grad, var
-            )
-=======
             layer_name = self._get_embedding_layer_name_from_var(grad, var)
->>>>>>> 909aaddd
             if layer_name:
                 grads_and_vars_kv_store.append((grad, layer_name))
             else:
@@ -137,21 +112,14 @@
             grads_and_vars_kv_store
         )
 
-<<<<<<< HEAD
         self._set_embedding_values_to_variables(
-            grads_and_vars_kv_store, embedding_values
+            grads_and_vars_kv_store, embed_values
         )
         self._set_slot_values_to_variables(slot_values)
 
         # TODO: implement the following logic to do model updating:
         # * call self._opt.apply_gradients
         # * report updated values to Redis
-=======
-        # TODO: implement the following logic:
-        # 1. set embedding values and slot values to TensorFlow Variables
-        # 2. call self._opt.apply_gradients
-        # 3. report updated values to Redis
->>>>>>> 909aaddd
 
     def _lookup_embeddings_and_slots(self, grads_and_vars):
         """Look up embedding vectors and slot values form kv store.
@@ -280,44 +248,12 @@
             layer_2: {slot_1: (6, 12), slot_2: (12, 18)},
         }`
 
-<<<<<<< HEAD
-        # initialize unknown slots
-        for idx in unknown_keys:
-            layer_name = self._get_embedding_layer_name_from_key(keys[idx])
-            values[idx] = self._initialize_unknown_slot(layer_name)
-
-        # parse embedding vectors
-        embedding_values = {}
-        for layer_name, (start, end) in embed_layer_index.items():
-            num = end - start
-            embedding_values[layer_name] = np.concatenate(
-                values[start:end], axis=0
-            ).reshape(num, -1)
-
-        # parse slot values
-        slot_values = {}
-        values = values[embed_keys_num:]
-        for layer_name, (start, end) in slot_layer_index.items():
-            num = end - start
-            num_per_slot = num // len(self._allowed_slot_names)
-            offset = start
-            for slot_name in self._allowed_slot_names:
-                left = offset
-                right = offset + num_per_slot
-                slot_values.setdefault(layer_name, {})[
-                    slot_name
-                ] = np.concatenate(values[left:right], axis=0).reshape(
-                    num_per_slot, -1
-                )
-                offset = right
-=======
         Arguments:
             values: A list of 1D `numpy.ndarray`.
             key_index: A dictionary of key index.
 
         Returns:
             A python dictionary of parsed values.
->>>>>>> 909aaddd
 
         """
         parsed_values = {}
@@ -331,7 +267,6 @@
                 )
         return parsed_values
 
-<<<<<<< HEAD
     def _set_embedding_values_to_variables(self, grads_and_vars, values):
         """Set embedding values to embedding variables."""
         for i, (grad, layer_name) in enumerate(grads_and_vars):
@@ -357,12 +292,8 @@
                 else:
                     variable.assign(slot_value)
 
-    def _get_embedding_layer_name_from_grad_var(self, grad, var):
-        """Get name for ElasticDL embedding layer from `(grad, var)` pair."""
-=======
     def _get_embedding_layer_name_from_var(self, var):
         """Get name for ElasticDL embedding layer from variable."""
->>>>>>> 909aaddd
         # Assumes that for ElasticDL embedding layer, variable will be a
         # string representing its layer name
         if isinstance(var, str):
@@ -373,17 +304,6 @@
         """Get name for ElasticDL embedding layer from kv store key."""
         return "-".join(key.split("-")[:-2])
 
-<<<<<<< HEAD
-    def _initialize_unknown_slot(self, layer_name):
-        """Initialize unknown slot."""
-        slot_dim = self._embedding_dims[layer_name]
-        if isinstance(self._opt, (Adam, SGD)):
-            return np.zeros(slot_dim, np.float32)
-        else:
-            raise NotImplementedError(
-                "Optimizer %s is not supported in ElasticDL." % type(self._opt)
-            )
-=======
     def _get_slot_name_from_key(self, key):
         """Get slot name from kv store key."""
         return key.split("-")[-2]
@@ -393,7 +313,6 @@
         slot_dim = self._embedding_dims[layer_name]
         initial_value = self._slot_initial_value[slot_name]
         return np.full((slot_dim,), initial_value, np.float32)
->>>>>>> 909aaddd
 
     def _get_slot_variable(self, layer_name, slot_name):
         """Get the variable for specified slot."""
@@ -416,15 +335,15 @@
                 "created." % (layer_name)
             )
 
-        embedding_var = tf.Variable(
+        embed_var = tf.Variable(
             initial_value,
             name=layer_name,
             shape=shape,
             dtype=tf.float32,
             trainable=False,
         )
-        self._embedding_variables[layer_name] = embedding_var
-        return embedding_var
+        self._embedding_variables[layer_name] = embed_var
+        return embed_var
 
     def _create_slot_variable(self, layer_name, slot_name, initial_value=None):
         """Create a variable for the specified slot."""
