--- conflicted
+++ resolved
@@ -71,18 +71,10 @@
 
 def eval_metrics_fn(predictions, labels):
     return {
-<<<<<<< HEAD
         'loss': tf.reduce_mean(
             tf.nn.sparse_softmax_cross_entropy_with_logits(
                 logits=predictions, labels=labels.flatten())),
         'accuracy': tf.reduce_mean(
             tf.cast(tf.equal(tf.argmax(predictions, 1),
             labels.flatten()), tf.float32)),
-=======
-        "metric": tf.reduce_mean(
-            tf.nn.sparse_softmax_cross_entropy_with_logits(
-                logits=predictions, labels=labels.flatten()
-            )
-        )
->>>>>>> d30397ca
     }