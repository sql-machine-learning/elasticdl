--- conflicted
+++ resolved
@@ -166,7 +166,6 @@
         "--ps_resource_limit",
         default="",
         type=str,
-        default="",
         help="The maximal resource required by worker, "
         "e.g. cpu=1,memory=1024Mi,disk=1024Mi,gpu=1,"
         "default to worker_resource_request",
@@ -179,10 +178,7 @@
     parser.add_argument(
         "--volume",
         default="",
-<<<<<<< HEAD
-=======
-        type=str,
->>>>>>> 9b9f3476
+        type=str,
         help="The Kubernetes volume information, "
         "the supported volumes are `persistentVolumeClaim` and `hostPath`,"
         'e.g. "claim_name=c1,mount_path=/path1" for `persistentVolumeClaim`,'
