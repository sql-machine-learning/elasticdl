import hashlib


def string_to_id(name, bucket_num):
    h = hashlib.sha256(name.encode("utf-8"))
<<<<<<< HEAD
    return int(h.hexdigest(), base=32) % num


def int_to_id(index, num):
    return index % num


def scatter_embedding_vector(values, indices, num):
    """
    Scatter embedding vectors to different parameter servers.
    There are two steps to process <id, embedding vector> pairs:
    1. hash the item id to a parameter server id
    2. put corresponding item embedding vector to the parameter server id

    For example, we scatter following embedding vectors into two parameter
    servers:
        values = np.array([[1, 2], [3, 4], [5, 6]])
        indices = np.array([8, 1, 7])

    ID 8 will be hashed to parameter server 0, ID 1 and ID 7 will be hashed to
    parameter server 1. So, parameter server 0 has embedding vectors
    np.array([[1, 2]]), parameter server 1 has embedding vectors,
    np.array([[3, 4], [5, 6]).

    The function return a dictionary:
    {
        0: (np.array([[1, 2]]), [8]),
        1: (np.array([[3, 4], [5, 6]]), [1, 7])
    }
    """
    ps_ids = {}
    indices_list = indices.tolist()
    for i, item_id in enumerate(indices_list):
        ps_id = int_to_id(item_id, num)
        if ps_id not in ps_ids:
            ps_ids[ps_id] = [(i, item_id)]
        else:
            ps_ids[ps_id].append((i, item_id))
    results = {}
    for ps_id, i_item_id in ps_ids.items():
        i = [v[0] for v in i_item_id]
        item_id = [v[1] for v in i_item_id]
        results[ps_id] = (values[i, :], item_id)
    return results
=======
    return int(h.hexdigest(), base=32) % bucket_num


def int_to_id(number, bucket_num):
    return number % bucket_num
>>>>>>> ee9b9b7c
<|MERGE_RESOLUTION|>--- conflicted
+++ resolved
@@ -3,12 +3,11 @@
 
 def string_to_id(name, bucket_num):
     h = hashlib.sha256(name.encode("utf-8"))
-<<<<<<< HEAD
-    return int(h.hexdigest(), base=32) % num
+    return int(h.hexdigest(), base=32) % bucket_num
 
 
-def int_to_id(index, num):
-    return index % num
+def int_to_id(number, bucket_num):
+    return number % bucket_num
 
 
 def scatter_embedding_vector(values, indices, num):
@@ -47,11 +46,4 @@
         i = [v[0] for v in i_item_id]
         item_id = [v[1] for v in i_item_id]
         results[ps_id] = (values[i, :], item_id)
-    return results
-=======
-    return int(h.hexdigest(), base=32) % bucket_num
-
-
-def int_to_id(number, bucket_num):
-    return number % bucket_num
->>>>>>> ee9b9b7c
+    return results