--- conflicted
+++ resolved
@@ -114,11 +114,7 @@
         """
         while True:
             task = self._data_shard_service.get_task()
-<<<<<<< HEAD
-            if task.type == elasticdl_pb2.COMPLETED:
-=======
             if task.type != elasticdl_pb2.TRAINING:
->>>>>>> daec6867
                 break
 
             for data in self.data_reader.read_records(task):
@@ -128,11 +124,7 @@
     def get_eval_dataset(self):
         def _gen():
             task = self._data_shard_service.get_task(elasticdl_pb2.EVALUATION)
-<<<<<<< HEAD
-            if task.type == elasticdl_pb2.COMPLETED:
-=======
             if task.type != elasticdl_pb2.EVALUATION:
->>>>>>> daec6867
                 return
             logger.info("the evaluation task_id: %d" % task.task_id)
             self.current_eval_task = task
