--- conflicted
+++ resolved
@@ -16,11 +16,7 @@
         self._training_with_evaluation = training_with_evaluation
         self._lock = threading.Lock()
         self._pending_dataset = True
-<<<<<<< HEAD
-=======
-        self._pending_eval_tasks = []
         self._pending_save_model_task = None
->>>>>>> 1edd5dbc
         self._reset()
         if data_reader_params:
             self.data_reader = create_data_reader(
@@ -143,19 +139,10 @@
                     logger.info("No more task, stopping")
                 break
             with self._lock:
-<<<<<<< HEAD
-=======
-                if (
-                    self._training_with_evaluation
-                    and task.type == elasticdl_pb2.EVALUATION
-                ):
-                    self._pending_eval_tasks.append(task)
-                    continue
                 if task.type == elasticdl_pb2.SAVE_MODEL:
                     self._pending_save_model_task = task
                     continue
 
->>>>>>> 1edd5dbc
                 self._record_count += task.end - task.start
                 self._pending_tasks_with_counts.append(
                     (task, self._record_count)
