--- conflicted
+++ resolved
@@ -37,15 +37,7 @@
     get_non_embedding_trainable_vars,
     set_callback_parameters,
 )
-<<<<<<< HEAD
-from elasticdl.python.common.tensor_utils import (
-    EmbeddingTableInfo,
-    Tensor,
-    pb_to_ndarray,
-)
-=======
-from elasticdl.python.common.tensor_utils import Tensor
->>>>>>> 052a5e20
+from elasticdl.python.common.tensor_utils import EmbeddingTableInfo, Tensor
 from elasticdl.python.common.timing_utils import Timing
 from elasticdl.python.elasticdl.callbacks import SavedModelExporter
 from elasticdl.python.elasticdl.feature_column import feature_column
@@ -325,13 +317,12 @@
         ):
             # 1. Worker tries to pull dense parameters from the PS, maybe one
             # or more PS instances are uninitialized.
-            #
+            dense_params, uninit_ps = self._ps_client.pull_dense_parameters(
+                [i for i in range(self._ps_num)], self._model_versions_from_ps
+            )
+
             # 2. Worker pushes local dense parameters to these PS instances
             # to initialize their partition of parameters.
-            dense_params, uninit_ps = self._ps_client.pull_dense_parameters(
-                [i for i in range(self._ps_num)], self._model_versions_from_ps
-            )
-
             for ps_id in uninit_ps:
                 # push variable to ps for initialization
                 parameters = [
@@ -349,9 +340,9 @@
                     raise RuntimeError(
                         "PS pod %d cannot be initialized" % ps_id
                     )
-                for k, v in ps_params.items():
-                    self._non_embed_vars[k].assign(v)
-
+                dense_params.update(ps_params)
+
+            # 3. Assign parameters to local model
             for k, v in dense_params.items():
                 self._non_embed_vars[k].assign(v)
 
