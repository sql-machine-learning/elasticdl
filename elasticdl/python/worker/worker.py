--- conflicted
+++ resolved
@@ -29,6 +29,7 @@
 from elasticdl.python.common.timing_utils import Timing
 from elasticdl.python.elasticdl.callbacks import SavedModelExporter
 from elasticdl.python.worker.allreduce_controller import (
+    PyTorchAllReduceController,
     TensorFlowV2AllReduceController,
 )
 from elasticdl.python.worker.allreduce_trainer import AllReduceTrainer
@@ -494,29 +495,17 @@
         """
         Train and evaluate the model on the worker
         """
-<<<<<<< HEAD
-        from elasticdl.python.worker.allreduce_trainer import (
-            ElasticTensorFlowV2Controller,
-            ElasticPyTorchController,
-        )
-
         if os.getenv("USE_TORCH", None):
-            elastic_controller = ElasticPyTorchController(
+            elastic_controller = PyTorchAllReduceController(
                 self._mc, self._master_addr
             )
         else:
-            elastic_controller = ElasticTensorFlowV2Controller(
+            elastic_controller = TensorFlowV2AllReduceController(
                 self._mc, self._master_addr
             )
         # Initialize Horovod locally to generate varibles of the model
         # and optimizer.
         elastic_controller.init_horvod_locally()
-=======
-
-        elastic_controller = TensorFlowV2AllReduceController(
-            self._mc, self._master_addr
-        )
->>>>>>> df110525
         while True:
             dataset = self._task_data_service.get_dataset()
             if not dataset:
