import os
import socket
import traceback

import numpy as np
import tensorflow as tf

import elasticdl.python.common.tensor_utils as tensor_utils
from elasticdl.proto import elasticdl_pb2, elasticdl_pb2_grpc
from elasticdl.python.collective_ops.communicator import CollectiveCommunicator
from elasticdl.python.common.constants import (
    CollectiveCommunicatorStatus,
    DistributionStrategy,
    JobType,
    MetricsDictKey,
    Mode,
)
from elasticdl.python.common.hash_utils import (
    int_to_id,
    scatter_embedding_vector,
    string_to_id,
)
from elasticdl.python.common.log_utils import get_logger
from elasticdl.python.common.model_handler import ModelHandler
from elasticdl.python.common.model_utils import (
    find_layer,
    get_dict_from_params_str,
    get_model_spec,
    get_non_embedding_trainable_vars,
    set_callback_parameters,
)
from elasticdl.python.common.tensor import emplace_tensor_pb_from_ndarray
from elasticdl.python.common.tensor_utils import (
    deduplicate_indexed_slices,
    merge_indexed_slices,
    pb_to_ndarray,
<<<<<<< HEAD
    serialize_indexed_slices,
=======
>>>>>>> 62358f3b
    serialize_ndarray,
)
from elasticdl.python.common.timing_utils import Timing
from elasticdl.python.elasticdl.callbacks.saved_model_exporter import (
    SavedModelExporter,
)
from elasticdl.python.elasticdl.feature_column import feature_column
from elasticdl.python.elasticdl.layers.embedding import Embedding
from elasticdl.python.worker.task_data_service import TaskDataService

# The default maximum number of a minibatch retry as its results
# (e.g. gradients) are not accepted by master.
DEFAULT_MAX_MINIBATCH_RETRY_NUM = 64

# The default maximum number of retries for allreduce operation
# if allreduce-based distributed training strategy is used.
DEFAULT_MAX_ALLREDUCE_RETRY_NUM = 5


class Worker(object):
    """ElasticDL worker"""

    def __init__(
        self,
        args,
        channel=None,
        ps_channels=None,
        max_minibatch_retry_num=DEFAULT_MAX_MINIBATCH_RETRY_NUM,
        max_allreduce_retry_num=DEFAULT_MAX_ALLREDUCE_RETRY_NUM,
        set_parallelism=False,
    ):
        """
        Arguments:
            channel: The channel for the gRPC master service.
            ps_channels: The PS channels for PS service
            max_minibatch_retry_num: The maximum number of a minibatch retry
                as its results (e.g. gradients) are not accepted by master.
            max_allreduce_retry_num: The maximum number of retries for
                allreduce operation if allreduce-based distributed
                training strategy is used.
        """
        self._args = args
        self.logger = get_logger("Worker", level=args.log_level.upper())

        if set_parallelism:
            # Explicitly setting the parallelism will avoid multi-process hangs
            # Maybe due to an unknown bug in Tensorflow?
            # Must called before TensorFlow is initialized.
            # Not set_parallelism by default to make unittests happy.
            num_threads = os.cpu_count()
            tf.config.threading.set_inter_op_parallelism_threads(num_threads)
            tf.config.threading.set_intra_op_parallelism_threads(num_threads)

        if channel is None:
            self._stub = None
        else:
            self._stub = elasticdl_pb2_grpc.MasterStub(channel)

        self._use_multi_ps = False
        self._ps_vars = {}
        if isinstance(ps_channels, list):
            if len(ps_channels) > 0:
                self._use_multi_ps = True
                self._ps_stubs = [
                    elasticdl_pb2_grpc.PserverStub(c) for c in ps_channels
                ]
                self._var_to_ps = {}
                self._ps_num = len(self._ps_stubs)
        else:
            self._ps_num = 0
        self._distribution_strategy = args.distribution_strategy
        if (
            self._distribution_strategy
            == DistributionStrategy.PARAMETER_SERVER
            and self._use_multi_ps is False
        ):
            raise ValueError(
                "PS channels are not set up under parameter server strategy"
            )

        self._max_minibatch_retry_num = max_minibatch_retry_num
        self._max_allreduce_retry_num = max_allreduce_retry_num
        self._init_from_args(args)
        self._timing = Timing(args.log_level.upper() == "DEBUG", self.logger)

    def _init_from_args(self, args):
        """
        Please refer to elastic/python/common/args.py for more
        details about arguments of a worker.
        """
        self._worker_id = args.worker_id
        self._job_type = args.job_type
        self._minibatch_size = args.minibatch_size
        (
            model_inst,
            self._dataset_fn,
            self._loss,
            self._opt_fn,
            self._eval_metrics_fn,
            self._prediction_outputs_processor,
            self._custom_data_reader,
            self._callbacks_list,
        ) = get_model_spec(
            model_zoo=args.model_zoo,
            model_def=args.model_def,
            dataset_fn=args.dataset_fn,
            loss=args.loss,
            optimizer=args.optimizer,
            eval_metrics_fn=args.eval_metrics_fn,
            model_params=args.model_params,
            prediction_outputs_processor=args.prediction_outputs_processor,
            custom_data_reader=args.custom_data_reader,
            callbacks=args.callbacks,
        )

        self._collective_communicator = (
            CollectiveCommunicator()
            if self._distribution_strategy == DistributionStrategy.ALLREDUCE
            else None
        )
        self._model_handler = ModelHandler.get_model_handler(
            self._distribution_strategy, checkpoint_dir=args.checkpoint_dir
        )
        model_inst = self._model_handler.get_model_to_train(model_inst)
        self.set_model(model_inst)

        self._model_version = -1
        self._model_versions_from_ps = [-1 for _ in range(self._ps_num)]
        self._task_data_service = TaskDataService(
            self,
            self._job_type == JobType.TRAINING_WITH_EVALUATION,
            data_reader_params=get_dict_from_params_str(
                args.data_reader_params
            ),
        )
        if self._dataset_fn is None:
            if hasattr(
                self._task_data_service.data_reader, "default_dataset_fn"
            ):
                self._dataset_fn = (
                    self._task_data_service.data_reader.default_dataset_fn()
                )
            else:
                raise ValueError(
                    "dataset_fn is required if the data_reader used does "
                    "not provide default implementation of dataset_fn"
                )
        self._get_model_steps = args.get_model_steps
        if self._get_model_steps > 1:
            self._opt = self._opt_fn()
        self._non_embed_grads = {}
        self._evaluation_result = {}

        saved_model_exporter = SavedModelExporter(
            self._task_data_service, self._dataset_fn, self._model_handler
        )
        # Place default callbacks at the head to execute them firstly
        self._callbacks_list.callbacks.insert(0, saved_model_exporter)
        self._callbacks_list.set_model(model_inst)
        set_callback_parameters(
            self._callbacks_list,
            batch_size=args.minibatch_size,
            saved_model_path=args.output,
            checkpoint_path=args.checkpoint_dir,
        )

    # TODO: Multiple tests are currently using this function to initialize
    # self._model, where the initialization should be done via constructor.
    def set_model(self, model_inst):
        """Set model instance to worker."""
        self._model = model_inst
        self._train_eagerly = False
        self._init_embeddings()
        self._var_created = self._model.built
        self._non_embed_vars = {}
        if self._var_created:
            for var in get_non_embedding_trainable_vars(
                self._model, self._embedding_layers
            ):
                self._non_embed_vars[var.name] = var
            if self._use_multi_ps:
                self.init_ps_var_partition()

    def _init_embedding_layer(self):
        """
        Init elasticdl.layers.embedding layer list and assign worker to them
        """
        self._embedding_layers = find_layer(self._model, Embedding)
        if self._use_multi_ps:
            for layer in self._embedding_layers:
                layer.set_lookup_embedding_func(self.pull_embedding_vectors)

    def _init_embedding_column(self):
        self._embedding_columns = []
        for layer in self._model.layers:
            if isinstance(layer, tf.keras.layers.DenseFeatures):
                for column in layer._feature_columns:
                    if isinstance(column, feature_column.EmbeddingColumn):
                        self._embedding_columns.append(column)
                        self.logger.info(
                            "Initialize ElasticDL EmbeddingColumn:{}".format(
                                column.name
                            )
                        )

        if self._use_multi_ps:
            for column in self._embedding_columns:
                column.set_lookup_embedding_func(self.pull_embedding_vectors)

    def _check_name_conflict_of_embedding_layer_and_column(self):
        if not self._embedding_layers or not self._embedding_columns:
            return

        embedding_layer_name_set = set(
            [layer.name for layer in self._embedding_layers]
        )
        embedding_column_name_set = set(
            [column.name for column in self._embedding_columns]
        )
        conflict_name_set = embedding_column_name_set.union(
            embedding_layer_name_set
        )
        if conflict_name_set:
            raise Exception(
                "Name conflict between embedding layer and column: {}".format(
                    conflict_name_set
                )
            )

    def _init_embeddings(self):
        self._init_embedding_layer()
        self._init_embedding_column()
        self._check_name_conflict_of_embedding_layer_and_column()

        if self._use_multi_ps:
            self.report_embedding_info()

        self._need_embedding_layer_check = (
            True
            if self._embedding_layers or self._embedding_columns
            else False
        )

    def _set_tape_for_embedding(self, tape):
        for layer in self._embedding_layers:
            layer.set_tape(tape)
        for column in self._embedding_columns:
            column.set_tape(tape)

    def _reset_embedding(self):
        for layer in self._embedding_layers:
            layer.reset()
        for column in self._embedding_columns:
            column.reset()

    def _update_local_model(self):
        if not self._non_embed_grads:
            return
        # Take care of the order of grads and vars if worker modifies
        # `_non_embed_vars` during training.
        self._opt.apply_gradients(
            zip(self._non_embed_grads, self._non_embed_vars.values())
        )
        self._non_embed_grads = None

    def get_task(self, task_type=None):
        """
        get task from master
        """
        req = elasticdl_pb2.GetTaskRequest()
        req.worker_id = self._worker_id
        if task_type is not None:
            req.task_type = task_type

        return self._stub.get_task(req)

    def get_model(self):
        self._timing.start_record_time("get_model")
        variable_future_and_id_pairs = []
        if self._use_multi_ps:
            self.init_ps_var_partition()
        for ps_id, stub in enumerate(self._ps_stubs):
            if ps_id not in self._ps_vars:
                continue
            # async grpc call
            req = elasticdl_pb2.PullDenseParametersRequest()
            req.version = self._model_versions_from_ps[ps_id]
            var_future = stub.pull_dense_parameters.future(req)
            variable_future_and_id_pairs.append((var_future, ps_id))

        for var_future, ps_id in variable_future_and_id_pairs:
            res = var_future.result()
            if not res.initialized:
                # push variable to ps for initialization
                self.report_variable_to_ps(ps_id)
                req = elasticdl_pb2.PullDenseParametersRequest()
                req.version = self._model_versions_from_ps[ps_id]
                res = self._ps_stubs[ps_id].pull_dense_parameters(req)
                if not res.initialized:
                    # TODO: support PS fault-tolerance
                    raise RuntimeError(
                        "PS pod %d cannot be initialized" % ps_id
                    )

            for name, pb in res.dense_parameters.items():
                self._non_embed_vars[name].assign(pb_to_ndarray(pb))
            self._model_versions_from_ps[ps_id] = res.version

        self._model_version = max(self._model_versions_from_ps)
        self._timing.end_record_time("get_model")

    def pull_embedding_vectors(self, layer_name, embedding_ids):
        """Pulls and returns embedding vectors ordered by the embedding ids."""
        ps_ids = {}
        ps_ids_index = {}
        for idx, embedding_id in enumerate(embedding_ids):
            ps_id = int_to_id(embedding_id, self._ps_num)
            ps_ids.setdefault(ps_id, []).append(embedding_id)
            ps_ids_index.setdefault(ps_id, []).append(idx)

        embeddings = []
        index = []
        pb_future_and_id_pairs = []
        for ps_id, embedding_ids in ps_ids.items():
            req = elasticdl_pb2.PullEmbeddingVectorRequest()
            req.name = layer_name
            req.ids.extend(embedding_ids)
            pb_future = self._ps_stubs[ps_id].pull_embedding_vectors.future(
                req
            )
            pb_future_and_id_pairs.append((pb_future, ps_id))
        for pb_future, ps_id in pb_future_and_id_pairs:
            pb = pb_future.result()
            embeddings.append(pb_to_ndarray(pb))
            index.extend(ps_ids_index[ps_id])
        embeddings = np.concatenate(embeddings)

        # adjust the order of embedding vectors
        new_embeddings = np.empty_like(embeddings)
        new_embeddings[index] = embeddings
        return new_embeddings

    def report_task_result(self, task_id, err_msg, exec_counters=None):
        """
        report task result to master
        """
        report = elasticdl_pb2.ReportTaskResultRequest()
        report.task_id = task_id
        report.err_message = err_msg
        if isinstance(exec_counters, dict):
            report.exec_counters.update(exec_counters)
        return self._stub.report_task_result(report)

    def init_ps_var_partition(self):
        ps_vars = {}
        for v in self._non_embed_vars.values():
            if v.name not in self._var_to_ps:
                self._var_to_ps[v.name] = string_to_id(v.name, self._ps_num)
            ps_id = self._var_to_ps[v.name]
            if ps_id not in ps_vars:
                ps_vars[ps_id] = [v]
            else:
                ps_vars[ps_id].append(v)
        self._ps_vars = ps_vars

    def report_embedding_info(self):
        model = elasticdl_pb2.Model()
        if self._embedding_layers:
            embedding_infos = model.embedding_table_info
            for layer in self._embedding_layers:
                embedding_info = embedding_infos.add()
                embedding_info.name = layer.name
                embedding_info.dim = layer.output_dim
                embedding_info.initializer = layer.embeddings_initializer

        if self._embedding_columns:
            embedding_infos = model.embedding_table_info
            for column in self._embedding_columns:
                embedding_info = embedding_infos.add()
                embedding_info.name = column.name
                embedding_info.dim = column.dimension
                # TODO(brightcoder01): The initializer in embedding column is
                # a variable initializer function. For embedding layer, it's a
                # tf.keras.initializers. Keep aligned between these two.
                embedding_info.initializer = "uniform"

        for ps_id in range(self._ps_num):
            self._ps_stubs[ps_id].push_embedding_info(model)

    def report_variable_to_ps(self, ps_id):
        model = elasticdl_pb2.Model()
        model.version = self._model_versions_from_ps[ps_id]
        if ps_id in self._ps_vars:
            vars = self._ps_vars[ps_id]
            for var in vars:
                serialize_ndarray(
                    var.numpy(), model.dense_parameters[var.name]
                )
        self._ps_stubs[ps_id].push_model(model)

    def report_variable(self):
        # TODO: call `push_model` in parallel
        for ps_id in range(self._ps_num):
            self.report_variable_to_ps(ps_id)

    def _collect_edl_embedding_name_values(self):
        """
        Collect the information of ElasticDL customized
        embeddings such as EDL embedding layer and EDL embedding column.
        Return:
            An array of key-value pair.
            Key is embedding names, layer name for embedding layer
            and column name for embedding column.
            Value is the EmbeddingAndIds tuple.
        """

        embedding_name_values = []
        for layer in self._embedding_layers:
            embedding_name_values.append((layer.name, layer.embedding_and_ids))
        for column in self._embedding_columns:
            embedding_name_values.append(
                (column.name, column.embedding_and_ids)
            )

        return embedding_name_values

    def report_gradient_to_ps(self, grads):
        self._timing.start_record_time("report_gradient")
        reqs = [elasticdl_pb2.Model() for i in range(self._ps_num)]
        ps_grads = {}
        non_embed_vars_n = len(self._non_embed_vars)
        for g, v in zip(
            grads[:non_embed_vars_n], self._non_embed_vars.values()
        ):
            ps_id = self._var_to_ps[v.name]
            if ps_id not in ps_grads:
                ps_grads[ps_id] = {v.name: g}
            else:
                if v.name not in ps_grads[ps_id]:
                    ps_grads[ps_id][v.name] = g
                else:
                    if isinstance(g, tf.IndexedSlices):
                        ps_grads[ps_id][v.name] = merge_indexed_slices(
                            ps_grads[ps_id][v.name], g
                        )
                    else:
                        ps_grads[ps_id][v.name] += g

        for ps_id, pair in ps_grads.items():
            for name, g in pair.items():
                if isinstance(g, tf.IndexedSlices):
                    v, i = deduplicate_indexed_slices(g.values, g.indices)
                    ps_grads[ps_id][name] = tf.IndexedSlices(v, i)

        for ps_id in ps_grads:
            req = reqs[ps_id]
            for name, g in ps_grads[ps_id].items():
                # Keras embedding layer has a dense parameter,
                # but an indexed slices type gradient
                if isinstance(g, tf.IndexedSlices):
                    serialize_indexed_slices(
                        tensor_utils.Tensor(
                            None, g.values.numpy(), g.indices.numpy()
                        ),
                        req.embedding_tables[name],
                    )
                else:
                    serialize_ndarray(g.numpy(), req.dense_parameters[name])

        edl_embedding_name_values = self._collect_edl_embedding_name_values()

        if edl_embedding_name_values:
            edl_embedding_grads = grads[non_embed_vars_n:]
            bet_number = 0
            for name, embedding_and_ids in edl_embedding_name_values:
                bet_number += len(embedding_and_ids)
            if len(edl_embedding_grads) != bet_number:
                raise ValueError(
                    "elasticdl.layers.embedding related gradient number %d "
                    "does not match the number of its output tensor %d."
                    % (len(edl_embedding_grads), bet_number)
                )

            grad_accum_iter = 0
            for name, embedding_and_ids in edl_embedding_name_values:
                g_values = None
                g_indices = None
                for _, ids in embedding_and_ids:
                    grad = edl_embedding_grads[grad_accum_iter]
                    grad_accum_iter += 1
                    # ElasticDL embedding layer with Sparse Gradients
                    if isinstance(grad, tf.IndexedSlices):
                        grad = grad.values
                    if g_values is not None:
                        g_values = tf.concat([g_values, grad], axis=0)
                        g_indices = tf.concat([g_indices, ids], axis=0)
                    else:
                        g_values = grad
                        g_indices = ids

                # Sum up the values of the duplicated indices in the
                # gradients. It can reduce the gradient payload of the
                # dense embedding.
                g_values, g_indices = deduplicate_indexed_slices(
                    values=g_values, indices=g_indices
                )

                results = scatter_embedding_vector(
                    g_values.numpy(), g_indices.numpy(), self._ps_num
                )

                for ps_id in results:
                    req = reqs[ps_id]
                    gv, gi = results[ps_id]
                    serialize_indexed_slices(
                        tensor_utils.Tensor(None, gv, gi),
                        req.embedding_tables[name],
                    )

        report_futures = []
        for ps_id in range(self._ps_num):
            req = reqs[ps_id]
            req.version = self._model_versions_from_ps[ps_id]
            report_future = self._ps_stubs[ps_id].push_gradients.future(req)
            report_futures.append(report_future)

        accepted = False
        max_version = -1
        for report_future in report_futures:
            res = report_future.result()
            if res.accepted:
                accepted = True
            if res.version > max_version:
                max_version = res.version
        self._timing.end_record_time("report_gradient")
        return accepted, max_version

    def report_gradient_locally(self, grads):
        if self._embedding_layers or self._embedding_columns:
            raise ValueError(
                "ElasticDL embedding layer is not supported when"
                "reporting gradients locally"
            )
        for g, v in zip(
            grads[: len(self._non_embed_vars)], self._non_embed_vars.values()
        ):
            self._non_embed_grads[v.name] = g
        return True, None

    def report_gradient(self, grads):
        if self._distribution_strategy == DistributionStrategy.ALLREDUCE:
            return self.report_gradient_locally(grads)
        else:
            if self._use_multi_ps:
                return self.report_gradient_to_ps(grads)
            raise RuntimeError("Only support report gradients to PS")

    def report_evaluation_metrics(self, model_outputs, labels):
        """
        report evaluation metrics to ps.
        """
        req = elasticdl_pb2.ReportEvaluationMetricsRequest()
        for name, output in model_outputs.items():
            output = np.concatenate(output)
            serialize_ndarray(output, req.model_outputs[name])
        labels = np.concatenate(labels)
        serialize_ndarray(labels, req.labels)
        self._stub.report_evaluation_metrics(req)

    def report_prediction_outputs(self, predictions):
        if self._prediction_outputs_processor:
            self._prediction_outputs_processor.process(
                predictions, self._worker_id
            )
        else:
            self.logger.warning(
                "prediction_outputs_processor is not "
                "defined in the model definition. Prediction outputs "
                "are not processed."
            )
        return True

    def _run_model_call_before_training(self, features):
        """Call `self._model.call` before training for two things:
            * Create variables and report to ps if not created.
            * Check whether there is an embedding layer that is called
              more than once during one forward-pass.
        """
        if self._embedding_layers:
            with tf.GradientTape() as tape:
                self._set_tape_for_embedding(tape)
                _ = self._model.call(features)
        else:
            _ = self._model.call(features)
        self._non_embed_vars = {}
        for var in get_non_embedding_trainable_vars(
            self._model, self._embedding_layers
        ):
            self._non_embed_vars[var.name] = var

        if not self._var_created:
            if self._use_multi_ps:
                self.init_ps_var_partition()
            else:
                self.report_variable()
            self._var_created = True

        if self._need_embedding_layer_check:
            self._train_eagerly = False
            for layer in self._embedding_layers:
                if len(layer.embedding_and_ids) > 1:
                    self._train_eagerly = True
                    self.logger.warning(
                        "ElasticDL embedding layer %s is called more than "
                        "once, this will make the training process unable "
                        "to accelerate with tf.function." % (layer.name)
                    )
            self._need_embedding_layer_check = False

        self._reset_embedding()

    def get_trainable_items(self):
        """
        return all trainable variables list, including batch embedding
        tensor (BET) if exists. take care to keep the same order as in
        self.report_gradient()
        """
        bets = []
        if self._embedding_layers:
            for layer in self._embedding_layers:
                bets.extend(
                    [
                        batch_embedding
                        for (batch_embedding, _) in layer.embedding_and_ids
                    ]
                )

        if self._embedding_columns:
            for column in self._embedding_columns:
                bets.extend(
                    [
                        batch_embedding
                        for (batch_embedding, _) in column.embedding_and_ids
                    ]
                )

        return list(self._non_embed_vars.values()) + bets

    def training_process(self, features, labels):
        """
        training for models with elasticdl.layers.embedding does not
        support tf.function decorator
        """
        if self._train_eagerly:
            return self.training_process_eagerly(features, labels)
        else:
            return self.training_process_with_acceleration(features, labels)

    @tf.function
    def training_process_with_acceleration(self, features, labels):
        return self.training_process_eagerly(features, labels)

    def training_process_eagerly(self, features, labels):
        with tf.GradientTape() as tape:
            self._set_tape_for_embedding(tape)
            outputs = self._model.call(features, training=True)
            loss = self._loss(labels, outputs)
            # Add regularization loss if any
            if self._model.losses:
                loss += tf.math.add_n(self._model.losses)
        grads = tape.gradient(loss, self.get_trainable_items())
        return loss, grads

    @tf.function
    def forward_process(self, features):
        """Calculates model outputs in non-training mode."""
        outputs = self._model.call(features, training=False)
        return outputs

    def _update_local_model_params(self, model_params):
        self._non_embed_vars = model_params

    def _get_local_model_params(self):
        return self._non_embed_vars

    # TODO: Implement master gRPC service to select a worker
    # to be used for broadcast model parameters from.
    @staticmethod
    def _get_ip_of_broadcast_root_worker():
        return 1

    @staticmethod
    def _get_ip_of_this_worker():
        hostname = socket.gethostname()
        # Use localhost for testing locally on a laptop or inside a container
        if ".local" in hostname or "." not in hostname:
            hostname = "localhost"
        return socket.gethostbyname(hostname)

    def _broadcast_model_params(self):
        status = self._collective_communicator.barrier()
        if status == CollectiveCommunicatorStatus.FAILED:
            self.logger.warning("Failed to perform barrier operation")
            return False
        broadcast_root_worker_ip = self._get_ip_of_broadcast_root_worker()
        this_worker_ip = self._get_ip_of_this_worker()
        is_broadcast_root_worker = this_worker_ip == broadcast_root_worker_ip
        model_params = (
            self._get_local_model_params()
            if is_broadcast_root_worker
            else None
        )
        status, model_params = self._collective_communicator.broadcast(
            model_params, broadcast_root_worker_ip
        )
        if status == CollectiveCommunicatorStatus.FAILED:
            self.logger.warning("Failed to broadcast model parameters")
            return False
        if not is_broadcast_root_worker and model_params is not None:
            self._update_local_model_params(model_params)
        status = self._collective_communicator.barrier()
        if status == CollectiveCommunicatorStatus.FAILED:
            self.logger.warning("Failed to perform barrier operation")
            return False
        return True

    def _calculate_grads_and_report_with_allreduce(self, grads):
        status, averaged_grads = self._collective_communicator.allreduce(grads)
        accepted = False
        if status == CollectiveCommunicatorStatus.SUCCEEDED:
            accepted, _ = self.report_gradient(averaged_grads)
            if not accepted:
                self.logger.warning("Failed to report the averaged gradients")
        return accepted

    def _collect_gradients_with_allreduce_robust(self, grads):
        accepted = self._calculate_grads_and_report_with_allreduce(grads)
        if not accepted:
            if self._collective_communicator.has_new_worker_joining():
                succeeded = self._broadcast_model_params()
                if succeeded:
                    return self._calculate_grads_and_report_with_allreduce(
                        grads
                    )
                else:
                    return False
            else:
                self.logger.warning(
                    "No new worker joining. Broadcast operation skipped"
                )
                return False
        else:
            return True

    def _collect_gradients_without_allreduce(self, grads):
        accepted, min_model_version = self.report_gradient(grads)
        if accepted and self._get_model_steps > 1:
            non_embed_vars_n = len(self._non_embed_vars)
            self._non_embed_grads = grads[:non_embed_vars_n]
        self._reset_embedding()
        return accepted, min_model_version

    def _run_training_task(self, features, labels):
        loss, grads = self.training_process(features, labels)
        if self._distribution_strategy == DistributionStrategy.ALLREDUCE:
            # TODO: Delay certain amount of time before retrying
            for _ in range(self._max_allreduce_retry_num + 1):
                accepted = self._collect_gradients_with_allreduce_robust(grads)
                if accepted:
                    return accepted, None, loss
                else:
                    self.logger.warning(
                        "Failed to perform allreduce operation on"
                        "the gradients. Retrying..."
                    )
        else:
            return (*self._collect_gradients_without_allreduce(grads), loss)

    def _collect_evaluation_result(self, outputs, labels):
        key = MetricsDictKey.MODEL_OUTPUT
        if key not in self._evaluation_result:
            outputs = {k: [v.numpy()] for k, v in outputs.items()}
            self._evaluation_result[key] = outputs
        else:
            for k, v in outputs.items():
                self._evaluation_result[key][k].append(v.numpy())
        key = MetricsDictKey.LABEL
        if key not in self._evaluation_result:
            self._evaluation_result[key] = [labels.numpy()]
        else:
            self._evaluation_result[key].append(labels.numpy())

    def _run_evaluation_task(self, features, labels):
        outputs = self.forward_process(features)
        if not isinstance(outputs, dict):
            outputs = {MetricsDictKey.MODEL_OUTPUT: outputs}
        self._collect_evaluation_result(outputs, labels)

    def _run_prediction_task(self, features):
        predictions = self.forward_process(features)
        return self.report_prediction_outputs(predictions)

    def _process_minibatch(
        self,
        task_type,
        features,
        labels,
        min_model_version,
        train_with_local_model=False,
    ):
        if self._need_embedding_layer_check or not self._var_created:
            self._run_model_call_before_training(features)
        self._timing.start_record_time("batch_process")
        for _ in range(self._max_minibatch_retry_num):
            if task_type == elasticdl_pb2.EVALUATION:
                self._run_evaluation_task(features, labels)
                break
            elif task_type == elasticdl_pb2.TRAINING:
                # TODO: optimize the logic to avoid unnecessary
                #       get_model call.
                if not train_with_local_model:
                    self.get_model()
                *accepted, min_model_version, loss = self._run_training_task(
                    features, labels
                )
                if accepted:
                    self.logger.info("Loss is {}".format(loss.numpy()))
                    break
            elif task_type == elasticdl_pb2.PREDICTION:
                if self._model_version != min_model_version:
                    self.get_model()
                accepted = self._run_prediction_task(features)
                if accepted:
                    break
            else:
                raise RuntimeError("Unrecognized task type, %s" % task_type)
        else:
            # Worker got stuck, fail the task.
            # TODO: stop the worker if it fails to make any
            #       progress for some time.
            raise RuntimeError("Worker got stuck")
        self._timing.end_record_time("batch_process")
        return min_model_version

    def _process_eval_task(self, task):
        """
        Check if there are evaluation tasks and process the tasks if any.
        Return:
            A python bool indicating whether worker processed some evaluation
            tasks.
        """
        self.logger.info("the evaluation task_id: %d" % task.task_id)

        gen = self._task_data_service.get_dataset_gen(task)
        if not gen:
            return None

        def create_dataset():
            eval_dataset = tf.data.Dataset.from_generator(
                gen, self._task_data_service.data_reader.records_output_types
            )
            eval_dataset = self._dataset_fn(
                eval_dataset,
                Mode.EVALUATION,
                self._task_data_service.data_reader.metadata,
            )
            eval_dataset = eval_dataset.batch(self._minibatch_size).prefetch(1)
            return eval_dataset

        with tf.device("/device:cpu:0"):
            eval_dataset = create_dataset()
        model_version = task.model_version
        task_id = task.task_id
        err_msg = ""
        for dataset_batch in eval_dataset:
            data_err_msg = self._process_minibatch_and_report(
                dataset_batch, elasticdl_pb2.EVALUATION, model_version
            )
            if data_err_msg:
                err_msg = data_err_msg
                break
        del eval_dataset
        self.report_evaluation_metrics(
            model_outputs=self._evaluation_result[MetricsDictKey.MODEL_OUTPUT],
            labels=self._evaluation_result[MetricsDictKey.LABEL],
        )
        self.report_task_result(task_id, err_msg)
        self._evaluation_result = {}

    def _process_train_end_callback_task_if_needed(self):
        train_end_task = self._task_data_service.get_train_end_callback_task()
        if train_end_task:
            self._callbacks_list.on_train_end()
            self._task_data_service.clear_train_end_callback_task()
            self.report_task_result(task_id=train_end_task.task_id, err_msg="")

    def _process_minibatch_and_report(
        self,
        dataset_batch,
        task_type,
        model_version,
        train_with_local_model=False,
    ):
        err_msg = ""
        try:
            if self._job_type == JobType.PREDICTION_ONLY:
                features = dataset_batch
                labels = None
            else:
                features = dataset_batch[0]
                labels = dataset_batch[1]
            self._process_minibatch(
                task_type,
                features,
                labels,
                model_version,
                train_with_local_model,
            )
        except RuntimeError as err:
            err_msg = str(err)
            traceback.print_exc()
        except Exception as ex:
            err_msg = str(ex)
            traceback.print_exc()
            raise ex
        return err_msg

    def _train_and_evaluate(self):
        """
        Train and evaluate the model on the worker
        """

        # The worker needs to get model from PS if
        # `train_with_local_model=False`. This happens when:
        #     processing first minibatch
        #     any evaluation task has been executed just before this minibatch
        #     last minibatch is training task and failed
        #     local_update_count >= worker._get_model_steps
        # Otherwise, worker trains with local model, i.e.
        # `train_with_local_model=True`
        train_with_local_model = False

        # Initialize `local_update_count=get_model_steps` in order to set
        # `train_with_local_model` to False inside for-loop for the first
        # minibatch.

        local_update_count = self._get_model_steps
        last_training_minibatch_failed = False
        evaluation_task_executed = False
        while True:
            dataset = self._task_data_service.get_dataset()
            if not dataset:
                self._process_train_end_callback_task_if_needed()
                break
            dataset = self._dataset_fn(
                dataset,
                Mode.TRAINING,
                self._task_data_service.data_reader.metadata,
            )
            dataset = dataset.batch(self._minibatch_size).prefetch(1)
            self._timing.start_record_time("task_process")
            for dataset_batch in dataset:
                if self._job_type == JobType.TRAINING_WITH_EVALUATION:
                    # Give the worker a chance to process an evaluation task
                    # during training if the task exists
                    evaluation_task_executed = (
                        True
                        if self._evaluate_only()
                        else evaluation_task_executed
                    )

                task = self._task_data_service.get_current_task()
                if (
                    evaluation_task_executed
                    or last_training_minibatch_failed
                    or local_update_count >= self._get_model_steps
                ):
                    local_update_count = 0
                    train_with_local_model = False
                else:
                    train_with_local_model = True

                err_msg = self._process_minibatch_and_report(
                    dataset_batch,
                    task.type,
                    task.model_version,
                    train_with_local_model,
                )

                local_update_count += 1
                if err_msg:
                    last_training_minibatch_failed = True
                else:
                    last_training_minibatch_failed = False
                    if local_update_count < self._get_model_steps:
                        self._update_local_model()
                if self._task_data_service.report_record_done(
                    self._minibatch_size, err_msg
                ):
                    self._timing.end_record_time("task_process")
                    self._timing.report_timing(reset=True)
                    self._timing.start_record_time("task_process")
            del dataset
            # New evaluation tasks may be created after this worker's
            # training tasks are done, as other workers' may still
            # have pending training tasks.
            if self._job_type == JobType.TRAINING_WITH_EVALUATION:
                evaluation_task_executed = self._evaluate_only()

            self._process_train_end_callback_task_if_needed()

    def _evaluate_only(self):
        """
        Only evaluate the model on the worker.
        """
        evaluation_task_executed = False
        # should not get model before finishing some training tasks, because
        # variables of subclass models are not created.
        is_model_got = False
        while True:
            task = self.get_task(elasticdl_pb2.EVALUATION)
            # no evaluation task in eval_todo of master
            if not task.shard_name:
                break
            # get the latest model before processing eval tasks
            if not is_model_got:
                self.get_model()
                is_model_got = True
            self._process_eval_task(task)
            evaluation_task_executed = True
        return evaluation_task_executed

    def _predict_only(self):
        """
        Only predict outputs of the model with data in tasks on the worker.
        """
        while True:
            dataset = self._task_data_service.get_dataset()
            if not dataset:
                break
            dataset = self._dataset_fn(
                dataset,
                Mode.PREDICTION,
                self._task_data_service.data_reader.metadata,
            )
            dataset = dataset.batch(self._minibatch_size).prefetch(1)
            for dataset_batch in dataset:
                task = self._task_data_service.get_current_task()

                err_msg = self._process_minibatch_and_report(
                    dataset_batch, task.type, task.model_version
                )
                self._task_data_service.report_record_done(
                    self._minibatch_size, err_msg
                )
            del dataset

    def run(self):
        """
        Fetches task from master with and performs training, evaluation
        or prediction.
        """
        if self._job_type == JobType.PREDICTION_ONLY:
            self._predict_only()
        elif self._job_type == JobType.EVALUATION_ONLY:
            self._evaluate_only()
        else:
            self._train_and_evaluate()<|MERGE_RESOLUTION|>--- conflicted
+++ resolved
@@ -29,15 +29,11 @@
     get_non_embedding_trainable_vars,
     set_callback_parameters,
 )
-from elasticdl.python.common.tensor import emplace_tensor_pb_from_ndarray
 from elasticdl.python.common.tensor_utils import (
     deduplicate_indexed_slices,
     merge_indexed_slices,
     pb_to_ndarray,
-<<<<<<< HEAD
     serialize_indexed_slices,
-=======
->>>>>>> 62358f3b
     serialize_ndarray,
 )
 from elasticdl.python.common.timing_utils import Timing
