--- conflicted
+++ resolved
@@ -91,13 +91,8 @@
             model_params=model_params,
             prediction_outputs_processor=prediction_outputs_processor,
         )
-<<<<<<< HEAD
         self._embedding_service_endpoint = embedding_service_endpoint
-        self._init_embedding_layer()
-        self._var_created = self._model.built
-=======
         self.set_model(model_inst)
->>>>>>> cecec52a
 
         if channel is None:
             self._stub = None
