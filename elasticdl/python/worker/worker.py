--- conflicted
+++ resolved
@@ -11,14 +11,11 @@
     Mode,
     SaveModelConfig,
 )
-<<<<<<< HEAD
 from elasticdl.python.common.hash_utils import (
+    int_to_id,
     scatter_embedding_vector,
     string_to_id,
 )
-=======
-from elasticdl.python.common.hash_utils import int_to_id, string_to_id
->>>>>>> ee9b9b7c
 from elasticdl.python.common.log_utils import default_logger as logger
 from elasticdl.python.common.model_handler import ModelHandler
 from elasticdl.python.common.model_utils import (
