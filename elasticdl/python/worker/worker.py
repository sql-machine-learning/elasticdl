--- conflicted
+++ resolved
@@ -239,11 +239,7 @@
         # Accumulate gradients of ElasticDL embedding layer
         # should keep the same order as self.get_trainable_items()
         if self._embedding_layers:
-<<<<<<< HEAD
-            grads_edlembedding = grads[non_embed_vars_n:]
-=======
             edl_embedding_grads = grads[origin_var_n:]
->>>>>>> baa22c1a
 
             bet_number = 0
             for layer in self._embedding_layers:
