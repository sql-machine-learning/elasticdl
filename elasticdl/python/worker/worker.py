import logging
import traceback

import tensorflow as tf

from elasticdl.proto import elasticdl_pb2, elasticdl_pb2_grpc
from elasticdl.python.common.constants import JobType
from elasticdl.python.common.model_helper import (
    load_model_from_module,
    load_module,
)
from elasticdl.python.common.ndarray import (
    ndarray_to_tensor,
    tensor_to_ndarray,
)
from elasticdl.python.worker.task_data_service import TaskDataService

# The default maximum number of a minibatch retry as its results
# (e.g. gradients) are not accepted by master.
DEFAULT_MAX_MINIBATCH_RETRY_NUM = 64


class Worker(object):
    """ElasticDL worker"""

    def __init__(
        self,
        worker_id,
        job_type,
        minibatch_size,
        model_file,
        dataset_fn="dataset_fn",
        loss="loss",
        optimizer="optimizer",
        eval_metrics_fn="eval_metrics_fn",
        channel=None,
        model_def=None,
        model_params="",
        max_minibatch_retry_num=DEFAULT_MAX_MINIBATCH_RETRY_NUM,
    ):
        """
        Arguments:
            model_file: A module to define the model
            channel: grpc channel
            max_minibatch_retry_num: The maximum number of a minibatch retry
                as its results (e.g. gradients) are not accepted by master.
        """
        self._logger = logging.getLogger(__name__)
        self._worker_id = worker_id
        self._job_type = job_type
        self._minibatch_size = minibatch_size
        model_module = load_module(model_file).__dict__
        self._model = load_model_from_module(
            model_def, model_module, model_params
        )
        self._var_created = self._model.built
        self._dataset_fn = model_module[dataset_fn]
        self._opt_fn = model_module[optimizer]
        self._loss = model_module[loss]
        self._eval_metrics_fn = model_module[eval_metrics_fn]

        if channel is None:
            self._stub = None
        else:
            self._stub = elasticdl_pb2_grpc.MasterStub(channel)
        self._max_minibatch_retry_num = max_minibatch_retry_num
        self._model_version = -1
        self._task_data_service = TaskDataService(
            self, self._job_type == JobType.TRAINING_WITH_EVALUATION
        )

    def get_task(self):
        """
        get task from master
        """
        req = elasticdl_pb2.GetTaskRequest()
        req.worker_id = self._worker_id

        return self._stub.GetTask(req)

    def get_model(self, version, method):
        """
        get model from master, and update model_version
        """
        req = elasticdl_pb2.GetModelRequest()
        req.version = version
        req.method = method
        model = self._stub.GetModel(req)

        for var in self._model.trainable_variables:
            # Assumes all trainable variables exist in model.param.
            var.assign(tensor_to_ndarray(model.param[var.name]))
        self._model_version = model.version

    def report_task_result(self, task_id, err_msg):
        """
        report task result to master
        """
        report = elasticdl_pb2.ReportTaskResultRequest()
        report.task_id = task_id
        report.err_message = err_msg
        return self._stub.ReportTaskResult(report)

    def report_variable(self):
        """
        report variable to ps.
        """
        req = elasticdl_pb2.ReportVariableRequest()
        for v in self._model.trainable_variables:
            req.variable[v.name].CopyFrom(ndarray_to_tensor(v.numpy()))
        self._stub.ReportVariable(req)

    def report_gradient(self, grads):
        """
        report gradient to ps, return (accepted, model_version) from rpc call.
        """
        req = elasticdl_pb2.ReportGradientRequest()
        for g, v in zip(grads, self._model.trainable_variables):
            req.gradient[v.name].CopyFrom(ndarray_to_tensor(g.numpy()))
        req.model_version = self._model_version
        res = self._stub.ReportGradient(req)
        return res.accepted, res.model_version

    def report_evaluation_metrics(self, evaluation_metrics):
        """
        report evaluation metrics to ps, return (accepted, model_version)
        from rpc call.
        """
        req = elasticdl_pb2.ReportEvaluationMetricsRequest()
        for k, v in evaluation_metrics.items():
            v_np = v.numpy()
            # If scalar, convert to numpy 1D array with size 1
            if not v_np.shape:
                v_np = v_np.reshape(1)
            req.evaluation_metrics[k].CopyFrom(ndarray_to_tensor(v_np))
        req.model_version = self._model_version
        res = self._stub.ReportEvaluationMetrics(req)
        return res.accepted, res.model_version

    def report_prediction_outputs(self, predictions):
        self._logger.info("Predicted: %f" % predictions.numpy())
        # TODO: Decide whether we need to send results to master first
        # or write results to destination directly from workers.
        # Also, need to think about how users configure where to
        # write results.
        return True

    def _get_batch(self, reader, batch_size):
        res = []
        for i in range(batch_size):
            record = reader.record()
            if record is None:
                break
            res.append(record)
        return res

    def _create_variable_and_report(self, features):
        # Use model.call to create variables, then report to ps
        _ = self._model.call(features)
        self.report_variable()
        self._var_created = True

    @tf.function
    def training_process(self, features, labels):
        with tf.GradientTape() as tape:
            outputs = self._model.call(features, training=True)
            loss = self._loss(outputs, labels)
            # Add regularization loss if any
            if self._model.losses:
                loss += tf.math.add_n(self._model.losses)
        grads = tape.gradient(loss, self._model.trainable_variables)
        return loss, grads

    @tf.function
    def evaluation_process(self, features, labels):
        outputs = self._model.call(features, training=False)
        evaluation_metrics = self._eval_metrics_fn(outputs, labels)
        return evaluation_metrics

    @tf.function
    def predict_process(self, features):
        outputs = self._model.call(features, training=False)
        return outputs

    def _run_training_task(self, features, labels):
        loss, grads = self.training_process(features, labels)
        accepted, min_model_version = self.report_gradient(grads)
        return accepted, min_model_version, loss

    def _run_evaluation_task(self, features, labels):
        evaluation_metrics = self.evaluation_process(features, labels)
        return self.report_evaluation_metrics(evaluation_metrics)

    def _run_prediction_task(self, features):
        predictions = self.predict_process(features)
        return self.report_prediction_outputs(predictions)

    def _process_minibatch(
        self, task_type, features, labels, min_model_version
    ):
        if not self._var_created:
            self._create_variable_and_report(features)
        for _ in range(self._max_minibatch_retry_num):
            if task_type == elasticdl_pb2.EVALUATION:
                if min_model_version == -1:
                    if self._model_version < 0:
                        self.get_model(0, elasticdl_pb2.MINIMUM)
                elif self._model_version != min_model_version:
                    self.get_model(min_model_version, elasticdl_pb2.FIXED)
                accepted, _ = self._run_evaluation_task(features, labels)
                if accepted:
                    break
            elif task_type == elasticdl_pb2.TRAINING:
                # TODO: optimize the logic to avoid unnecessary
                #       get_model call.
                self.get_model(
                    max(self._model_version, min_model_version),
                    elasticdl_pb2.MINIMUM,
                )
                accepted, min_model_version, loss = self._run_training_task(
                    features, labels
                )
                if accepted:
                    self._logger.info("Loss is %f" % loss.numpy())
                    break
            elif task_type == elasticdl_pb2.PREDICTION:
                if self._model_version != min_model_version:
                    self.get_model(min_model_version, elasticdl_pb2.FIXED)
                accepted = self._run_prediction_task(features)
                if accepted:
                    break
            else:
                raise RuntimeError("Unrecognized task type, %s" % task_type)
        else:
            # Worker got stuck, fail the task.
            # TODO: stop the worker if it fails to make any
            #       progress for some time.
            raise RuntimeError("Worker got stuck")
        return min_model_version

    def _process_eval_task_if_needed(self):
        """
        Check if there are evaluation tasks and process the tasks if any.
        """
        eval_info = self._task_data_service.get_evaluation_dataset()
        if not eval_info:
            return
        eval_dataset = eval_info[0]
        model_version = eval_info[1]
        task_id = eval_info[2]
        eval_dataset = self._dataset_fn(eval_dataset, training=False)
        eval_dataset = eval_dataset.batch(self._minibatch_size).prefetch(1)
        err_msg = ""
        for data in eval_dataset:
            data_err_msg = self._process_minibatch_and_report(
                data[0], data[1], elasticdl_pb2.EVALUATION, model_version
            )
            if data_err_msg:
                err_msg = data_err_msg
                break
        del eval_dataset
        self.report_task_result(task_id, err_msg)

    def _process_minibatch_and_report(
        self, features, labels, task_type, model_version
    ):
        err_msg = ""
        try:
            self._process_minibatch(task_type, features, labels, model_version)
        except RuntimeError as err:
            err_msg = str(err)
            traceback.print_exc()
        except Exception as ex:
            err_msg = str(ex)
            traceback.print_exc()
            raise ex
        return err_msg

<<<<<<< HEAD
    def run(self):
        """
        Fetches task from master with and performs training or evaluation.
        """
=======
    def run_with_dataset(self):
        job_is_training = (
            self._job_type == JobType.TRAINING_ONLY
            or self._job_type == JobType.TRAINING_WITH_EVALUATION
        )
>>>>>>> 3d3fb556
        while True:
            dataset = self._task_data_service.get_dataset()
            if not dataset:
                break
            dataset = self._dataset_fn(dataset, training=job_is_training)
            dataset = dataset.batch(self._minibatch_size).prefetch(1)
            for d in dataset:
                if self._job_type == JobType.TRAINING_WITH_EVALUATION:
                    self._process_eval_task_if_needed()
                task = self._task_data_service.get_current_task()
                err_msg = self._process_minibatch_and_report(
                    d[0], d[1], task.type, task.model_version
                )
                self._task_data_service.report_record_done(
                    self._minibatch_size, err_msg
                )
            del dataset
            # New evaluation tasks may be created after this worker's
            # training tasks are done, as other workers' may still
            # have pending training tasks.
            if self._job_type == JobType.TRAINING_WITH_EVALUATION:
                self._process_eval_task_if_needed()<|MERGE_RESOLUTION|>--- conflicted
+++ resolved
@@ -276,18 +276,14 @@
             raise ex
         return err_msg
 
-<<<<<<< HEAD
     def run(self):
         """
         Fetches task from master with and performs training or evaluation.
         """
-=======
-    def run_with_dataset(self):
         job_is_training = (
             self._job_type == JobType.TRAINING_ONLY
             or self._job_type == JobType.TRAINING_WITH_EVALUATION
         )
->>>>>>> 3d3fb556
         while True:
             dataset = self._task_data_service.get_dataset()
             if not dataset:
