--- conflicted
+++ resolved
@@ -12,10 +12,7 @@
 # limitations under the License.
 
 import os
-<<<<<<< HEAD
-=======
 
->>>>>>> cdff1e49
 from elasticai_api.proto import elasticai_api_pb2, elasticai_api_pb2_grpc
 from elasticai_api.util.grpc_utils import build_channel
 
