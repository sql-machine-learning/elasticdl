# Copyright 2020 The ElasticDL Authors. All rights reserved.
# Licensed under the Apache License, Version 2.0 (the "License");
# you may not use this file except in compliance with the License.
# You may obtain a copy of the License at
#
# http://www.apache.org/licenses/LICENSE-2.0
#
# Unless required by applicable law or agreed to in writing, software
# distributed under the License is distributed on an "AS IS" BASIS,
# WITHOUT WARRANTIES OR CONDITIONS OF ANY KIND, either express or implied.
# See the License for the specific language governing permissions and
# limitations under the License.

import os

from elasticai_api.proto import elasticai_api_pb2, elasticai_api_pb2_grpc
from elasticai_api.util.grpc_utils import build_channel


def build_master_client():
    master_addr = os.getenv("MASTER_ADDR", "localhost:12345")
    worker_id = int(os.getenv("WORKER_ID", 0))

    master_client = MasterClient(build_channel(master_addr), worker_id)

    return master_client


class MasterClient:
    """MasterClient provides some APIs connect with the master
    service via gRPC call.

    Usage:
        channel = elasticai_api.util.grpc_utils.build_channel(
            "localhost:50001"
        )
        mc = MasterClient(channel, work_id=0)
        # get task unit from master service
        mc.get_task(...)
    """

    def __init__(self, channel, worker_id):
        """Initialize a master client.
        Args:
            channel: grpc.Channel
            the gRPC channel object connects to master gRPC server.

            worker_id: int
            the unique and ordered worker ID assigned
            by elasticdl command-line.
        """
        self._stub = elasticai_api_pb2_grpc.MasterStub(channel)
        self._worker_id = worker_id
        self._worker_host = os.getenv("MY_POD_IP", "localhost")

    def get_task(self, task_type=None):
        """Get a task from master.

        Args:
            task_type: elasticdl_pb.TaskType
            the training phase, c.f. /elasticdl/proto/elasticdl.proto

        Returns:
            the task unit assigned by master,
            c.f. /elasticdl/proto/elasticdl.proto
        """

        req = elasticai_api_pb2.GetTaskRequest()
        req.worker_id = self._worker_id
        if task_type is not None:
            req.task_type = task_type

        try:
            res = self._stub.get_task(req)
        except Exception:
            # the master node would stop the gRPC service if no more tasks.
            # And this will result a gRPC call exception.
            res = elasticai_api_pb2.Task()
        return res

    def report_task_result(self, task_id, err_msg, exec_counters=None):
        """Report task result to master.

        Args:
          task_id: int
          the task ID assigned by master

          err_msg: string
          the error message on training.

          exec_counters: dict
          statistics of the task being executed.
        """

        report = elasticai_api_pb2.ReportTaskResultRequest()
        report.task_id = task_id
        report.err_message = err_msg
        if isinstance(exec_counters, dict):
            report.exec_counters.update(exec_counters)
        return self._stub.report_task_result(report)

    def get_comm_rank(self):
        req = elasticai_api_pb2.GetCommRankRequest()
<<<<<<< HEAD
        req.worker_host = self._worker_host
        return self._stub.get_comm_rank(req)

    def report_training_loop_status(self, status):
        req = elasticai_api_pb2.ReportTrainingLoopStatusRequest()
        req.worker_host = self._worker_host
        req.status = status
        return self._stub.report_training_loop_status(req)
=======
        req.worker_id = self._worker_id
        return self._stub.get_comm_rank(req)

    def report_training_params(
        self, batch_size, num_epochs=None, dataset_size=None
    ):
        report = elasticai_api_pb2.ReportTrainingParamsRequest()
        report.batch_size = batch_size
        if num_epochs is not None:
            report.num_epochs = num_epochs
        if dataset_size is not None:
            report.dataset_size = dataset_size
        return self._stub.report_training_params(report)
>>>>>>> 649dc9ab
<|MERGE_RESOLUTION|>--- conflicted
+++ resolved
@@ -101,7 +101,6 @@
 
     def get_comm_rank(self):
         req = elasticai_api_pb2.GetCommRankRequest()
-<<<<<<< HEAD
         req.worker_host = self._worker_host
         return self._stub.get_comm_rank(req)
 
@@ -110,9 +109,6 @@
         req.worker_host = self._worker_host
         req.status = status
         return self._stub.report_training_loop_status(req)
-=======
-        req.worker_id = self._worker_id
-        return self._stub.get_comm_rank(req)
 
     def report_training_params(
         self, batch_size, num_epochs=None, dataset_size=None
@@ -123,5 +119,4 @@
             report.num_epochs = num_epochs
         if dataset_size is not None:
             report.dataset_size = dataset_size
-        return self._stub.report_training_params(report)
->>>>>>> 649dc9ab
+        return self._stub.report_training_params(report)