--- conflicted
+++ resolved
@@ -47,19 +47,12 @@
 
     def get_task(self, task_type=None):
         task = self._mc.get_task(task_type)
-<<<<<<< HEAD
         if task.type == self._task_type:
-            self._pending_tasks.append(task)
-            if len(self._pending_tasks) == 1:
-                self._current_task = task
-
-=======
-        if task.type == elasticai_api_pb2.TRAINING:
             with self._lock:
                 self._pending_tasks.append(task)
                 if len(self._pending_tasks) == 1:
                     self._current_task = task
->>>>>>> 6e6e4511
+
         return task
 
     def _report_task(self, task, err_msg=""):
