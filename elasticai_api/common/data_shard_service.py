--- conflicted
+++ resolved
@@ -28,23 +28,16 @@
 
 class DataShardService(object):
     def __init__(
-<<<<<<< HEAD
-        self, master_client, batch_size, num_epochs=None, dataset_size=None,
-    ):
-        self._mc = master_client
-        self._batch_size = batch_size
-        self._num_epochs = num_epochs
-        self._dataset_size = dataset_size
-=======
         self,
         batch_size,
         master_client=None,
+        num_epochs=None,
+        dataset_size=None,
         task_type=elasticai_api_pb2.TRAINING,
     ):
         self._mc = master_client
         self._batch_size = batch_size
         self._task_type = task_type
->>>>>>> 0b96ef1a
         self._lock = threading.Lock()
         self._failed_record_count = 0
         self._reported_record_count = 0
