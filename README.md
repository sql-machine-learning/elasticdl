--- conflicted
+++ resolved
@@ -19,10 +19,6 @@
 
 For development guide, please refer to [this document](elasticdl/README.md).
 
-<<<<<<< HEAD
-For running ElasticDL jobs in Google Kubernetes Engine, please check out [this tutorial](doc/elastic_scheduling.md).
-=======
-For running ElasticDL jobs in Google Kubernetes Engine, please check out [this tutorial](elasticdl/doc/elastic_scheduling.md).
+For running ElasticDL jobs in Google Kubernetes Engine, please check out [this tutorial](../../../doc/tutorials/elasticdl_cloud.md).
 
-**ElasticDL is still under active development, and we have not extensively tested in production environments. We open sourced this early-stage project with the hope of encouraging further work on fault-tolerance and elastic scheduling from the community.**
->>>>>>> 9c203871
+**ElasticDL is still under active development, and we have not extensively tested in production environments. We open sourced this early-stage project with the hope of encouraging further work on fault-tolerance and elastic scheduling from the community.**